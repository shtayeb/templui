--- conflicted
+++ resolved
@@ -1040,14 +1040,11 @@
       border-color: var(--border);
     }
   }
-<<<<<<< HEAD
-=======
   .truncate {
     overflow: hidden;
     text-overflow: ellipsis;
     white-space: nowrap;
   }
->>>>>>> 42171917
   .overflow-auto {
     overflow: auto;
   }
@@ -2195,11 +2192,6 @@
       opacity: 50%;
     }
   }
-<<<<<<< HEAD
-  .data-\[state\=selected\]\:bg-muted {
-    &[data-state="selected"] {
-      background-color: var(--muted);
-=======
   .data-\[state\=open\]\:bg-accent {
     &[data-state="open"] {
       background-color: var(--accent);
@@ -2208,7 +2200,6 @@
   .data-\[state\=open\]\:text-accent-foreground {
     &[data-state="open"] {
       color: var(---accent-foreground);
->>>>>>> 42171917
     }
   }
   .sm\:my-8 {
@@ -2402,7 +2393,6 @@
       line-height: var(--leading-relaxed);
     }
   }
-<<<<<<< HEAD
   .\[\&_tr\]\:border-b {
     & tr {
       border-bottom-style: var(--tw-border-style);
@@ -2415,8 +2405,6 @@
       border-width: 0px;
     }
   }
-=======
->>>>>>> 42171917
   .\[\&\.htmx-request\]\:inline-flex {
     &.htmx-request {
       display: inline-flex;
@@ -2506,7 +2494,6 @@
       padding-left: calc(var(--spacing) * 11);
     }
   }
-<<<<<<< HEAD
   .\[\&\:not\(\.bg-primary\)\]\:hover\:bg-muted {
     &:not(.bg-primary) {
       &:hover {
@@ -2522,8 +2509,6 @@
       translate: var(--tw-translate-x) var(--tw-translate-y);
     }
   }
-=======
->>>>>>> 42171917
   .open\:\[\&\>summary_svg\]\:rotate-180 {
     &:is([open], :popover-open, :open) {
       &>summary svg {
@@ -2552,7 +2537,6 @@
       translate: var(--tw-translate-x) var(--tw-translate-y);
     }
   }
-<<<<<<< HEAD
   .\[\&\>tr\]\:last\:border-b-0 {
     &>tr {
       &:last-child {
@@ -2573,11 +2557,6 @@
           background-color: var(--muted);
         }
       }
-=======
-  .\[\&amp\;\.htmx-request\]\:inline-flex {
-    &amp;.htmx-request {
-      display: inline-flex;
->>>>>>> 42171917
     }
   }
 }
