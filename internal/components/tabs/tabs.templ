package tabs

import (
	"context"
	"github.com/templui/templui/internal/utils"
)

type Props struct {
	ID         string
	Class      string
	Attributes templ.Attributes
}

type ListProps struct {
	ID         string
	Class      string
	Attributes templ.Attributes
}

type TriggerProps struct {
	ID         string
	Class      string
	Attributes templ.Attributes
	Value      string
	IsActive   bool
	TabsID     string
}

type ContentProps struct {
	ID         string
	Class      string
	Attributes templ.Attributes
	Value      string
	IsActive   bool
	TabsID     string
}

templ Tabs(props ...Props) {
	{{ var p Props }}
	if len(props) > 0 {
		{{ p = props[0] }}
	}
	{{ tabsID := p.ID }}
	if tabsID == "" {
		{{ tabsID = utils.RandomID() }}
	}
	<div
		if p.ID != "" {
			id={ p.ID }
		}
<<<<<<< HEAD
		class={ utils.TwMerge("flex flex-col gap-2", p.Class) }
		data-tabs
		data-tabs-id={ tabsID }
=======
		class={ utils.TwMerge("relative", p.Class) }
		data-tui-tabs
		data-tui-tabs-id={ tabsID }
>>>>>>> f6af05c4
		{ p.Attributes... }
	>
		{{ ctx = context.WithValue(ctx, "tabsId", tabsID) }}
		{ children... }
	</div>
}

templ List(props ...ListProps) {
	{{ var p ListProps }}
	if len(props) > 0 {
		{{ p = props[0] }}
	}
	{{ tabsID := IDFromContext(ctx) }}
	<div
		if p.ID != "" {
			id={ p.ID }
		}
		class={
			utils.TwMerge(
<<<<<<< HEAD
				"bg-muted text-muted-foreground inline-flex h-9 w-fit items-center justify-center rounded-lg p-[3px]",
=======
				"relative flex items-center justify-start h-10 p-1 rounded-lg select-none bg-muted text-muted-foreground overflow-x-auto",
>>>>>>> f6af05c4
				p.Class,
			),
		}
		data-tabs-list
		data-tabs-id={ tabsID }
		{ p.Attributes... }
	>
		{ children... }
<<<<<<< HEAD
=======
		<div
			data-tui-tabs-marker
			data-tui-tabs-id={ tabsID }
			class="absolute left-0 z-10 h-full duration-300 ease-out"
		>
			<div class="w-full h-full bg-background rounded-md shadow-xs"></div>
		</div>
>>>>>>> f6af05c4
	</div>
}

templ Trigger(props ...TriggerProps) {
	{{ var p TriggerProps }}
	if len(props) > 0 {
		{{ p = props[0] }}
	}
	{{ tabsID := p.TabsID }}
	if tabsID == "" {
		{{ tabsID = IDFromContext(ctx) }}
	}
	if p.Value == "" {
		<span class="text-xs text-destructive">Error: Tab Trigger missing required 'Value' attribute.</span>
	}
	<button
		if p.ID != "" {
			id={ p.ID }
		}
		type="button"
		class={
			utils.TwMerge(
				"data-[state=active]:bg-background dark:data-[state=active]:text-foreground focus-visible:border-ring focus-visible:ring-ring/50 focus-visible:outline-ring dark:data-[state=active]:border-input dark:data-[state=active]:bg-input/30 text-foreground dark:text-muted-foreground inline-flex h-[calc(100%-1px)] flex-1 items-center justify-center gap-1.5 rounded-md border border-transparent px-2 py-1 text-sm font-medium whitespace-nowrap transition-[color,box-shadow] focus-visible:ring-[3px] focus-visible:outline-1 disabled:pointer-events-none disabled:opacity-50 data-[state=active]:shadow-sm [&_svg]:pointer-events-none [&_svg]:shrink-0 [&_svg:not([class*='size-'])]:size-4",
				p.Class,
			),
		}
		data-tui-tabs-trigger
		data-tui-tabs-id={ tabsID }
		data-tui-tabs-value={ p.Value }
		data-tui-tabs-state={ utils.IfElse(p.IsActive, "active", "inactive") }
		{ p.Attributes... }
	>
		{ children... }
	</button>
}

templ Content(props ...ContentProps) {
	{{ var p ContentProps }}
	if len(props) > 0 {
		{{ p = props[0] }}
	}
	{{ tabsID := p.TabsID }}
	if tabsID == "" {
		{{ tabsID = IDFromContext(ctx) }}
	}
	if p.Value == "" {
		<span class="text-xs text-destructive">Error: Tab Content missing required 'Value' attribute.</span>
		return templ.NopComponent
	}
	<div
		if p.ID != "" {
			id={ p.ID }
		}
		class={
			utils.TwMerge(
				"flex-1 outline-none",
				utils.If(!p.IsActive, "hidden"),
				p.Class,
			),
		}
		data-tui-tabs-content
		data-tui-tabs-id={ tabsID }
		data-tui-tabs-value={ p.Value }
		data-tui-tabs-state={ utils.IfElse(p.IsActive, "active", "inactive") }
		{ p.Attributes... }
	>
		{ children... }
	</div>
}

func IDFromContext(ctx context.Context) string {
	if tabsID, ok := ctx.Value("tabsId").(string); ok {
		return tabsID
	}
	return ""
}<|MERGE_RESOLUTION|>--- conflicted
+++ resolved
@@ -48,15 +48,9 @@
 		if p.ID != "" {
 			id={ p.ID }
 		}
-<<<<<<< HEAD
 		class={ utils.TwMerge("flex flex-col gap-2", p.Class) }
 		data-tabs
 		data-tabs-id={ tabsID }
-=======
-		class={ utils.TwMerge("relative", p.Class) }
-		data-tui-tabs
-		data-tui-tabs-id={ tabsID }
->>>>>>> f6af05c4
 		{ p.Attributes... }
 	>
 		{{ ctx = context.WithValue(ctx, "tabsId", tabsID) }}
@@ -76,11 +70,7 @@
 		}
 		class={
 			utils.TwMerge(
-<<<<<<< HEAD
 				"bg-muted text-muted-foreground inline-flex h-9 w-fit items-center justify-center rounded-lg p-[3px]",
-=======
-				"relative flex items-center justify-start h-10 p-1 rounded-lg select-none bg-muted text-muted-foreground overflow-x-auto",
->>>>>>> f6af05c4
 				p.Class,
 			),
 		}
@@ -89,16 +79,6 @@
 		{ p.Attributes... }
 	>
 		{ children... }
-<<<<<<< HEAD
-=======
-		<div
-			data-tui-tabs-marker
-			data-tui-tabs-id={ tabsID }
-			class="absolute left-0 z-10 h-full duration-300 ease-out"
-		>
-			<div class="w-full h-full bg-background rounded-md shadow-xs"></div>
-		</div>
->>>>>>> f6af05c4
 	</div>
 }
 
