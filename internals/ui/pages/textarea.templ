package pages

import (
	"github.com/axzilla/goilerplate/internals/ui/layouts"
	"github.com/axzilla/goilerplate/internals/ui/modules"
	"github.com/axzilla/goilerplate/internals/ui/showcase"
)

templ Textarea() {
	@layouts.DocsLayout() {
		@modules.PageWrapper(modules.PageWrapperProps{
			Name:        "Textarea",
			Description: templ.Raw("Multi-line text field for longer form content."),
		}) {
			@modules.ExampleWrapper(modules.ExampleWrapperProps{
				SectionName:       "Default",
				ShowcaseFile:      showcase.TextareaDefault(),
				PreviewCodeFile:   "textarea_default.templ",
				ComponentCodeFile: "textarea.templ",
			})
			@modules.ExampleWrapper(modules.ExampleWrapperProps{
				SectionName:       "With Value",
				ShowcaseFile:      showcase.TextareaWithValue(),
				PreviewCodeFile:   "textarea_with_value.templ",
				ComponentCodeFile: "textarea.templ",
			})
			@modules.ExampleWrapper(modules.ExampleWrapperProps{
				SectionName:       "With Rows",
				ShowcaseFile:      showcase.TextareaWithRows(),
				PreviewCodeFile:   "textarea_with_rows.templ",
				ComponentCodeFile: "textarea.templ",
			})
			@modules.ExampleWrapper(modules.ExampleWrapperProps{
<<<<<<< HEAD
				SectionName:       "With Label",
				ShowcaseFile:      showcase.TextareaWithLabel(),
				PreviewCodeFile:   "textarea_with_label.templ",
				ComponentCodeFile: "textarea.templ",
			})
			@modules.ExampleWrapper(modules.ExampleWrapperProps{
				SectionName:       "With Description",
				ShowcaseFile:      showcase.TextareaWithDescription(),
				PreviewCodeFile:   "textarea_with_description.templ",
				ComponentCodeFile: "textarea.templ",
			})
			@modules.ExampleWrapper(modules.ExampleWrapperProps{
				SectionName:       "With Error",
				ShowcaseFile:      showcase.TextareaWithError(),
				PreviewCodeFile:   "textarea_with_error.templ",
				ComponentCodeFile: "textarea.templ",
			})
			@modules.ExampleWrapper(modules.ExampleWrapperProps{
				SectionName:       "Auto Resize",
				ShowcaseFile:      showcase.TextareaAutoResize(),
				PreviewCodeFile:   "textarea_auto_resize.templ",
				ComponentCodeFile: "textarea.templ",
			})
			@modules.ExampleWrapper(modules.ExampleWrapperProps{
				SectionName:       "Disabled",
				ShowcaseFile:      showcase.TextareaDisabled(),
				PreviewCodeFile:   "textarea_disabled.templ",
=======
				SectionName:       "Auto Resize",
				ShowcaseFile:      showcase.TextareaAutoResize(),
				PreviewCodeFile:   "textarea_auto_resize.templ",
				ComponentCodeFile: "textarea.templ",
			})
			@modules.ExampleWrapper(modules.ExampleWrapperProps{
				SectionName:       "With Label",
				ShowcaseFile:      showcase.TextareaWithLabel(),
				PreviewCodeFile:   "textarea_with_label.templ",
				ComponentCodeFile: "textarea.templ",
			})
			@modules.ExampleWrapper(modules.ExampleWrapperProps{
				SectionName:       "Disabled",
				ShowcaseFile:      showcase.TextareaDisabled(),
				PreviewCodeFile:   "textarea_disabled.templ",
				ComponentCodeFile: "textarea.templ",
			})
			@modules.ExampleWrapper(modules.ExampleWrapperProps{
				SectionName:       "Form",
				ShowcaseFile:      showcase.TextareaForm(),
				PreviewCodeFile:   "textarea_form.templ",
>>>>>>> 14a5400b
				ComponentCodeFile: "textarea.templ",
			})
		}
	}
}<|MERGE_RESOLUTION|>--- conflicted
+++ resolved
@@ -31,35 +31,6 @@
 				ComponentCodeFile: "textarea.templ",
 			})
 			@modules.ExampleWrapper(modules.ExampleWrapperProps{
-<<<<<<< HEAD
-				SectionName:       "With Label",
-				ShowcaseFile:      showcase.TextareaWithLabel(),
-				PreviewCodeFile:   "textarea_with_label.templ",
-				ComponentCodeFile: "textarea.templ",
-			})
-			@modules.ExampleWrapper(modules.ExampleWrapperProps{
-				SectionName:       "With Description",
-				ShowcaseFile:      showcase.TextareaWithDescription(),
-				PreviewCodeFile:   "textarea_with_description.templ",
-				ComponentCodeFile: "textarea.templ",
-			})
-			@modules.ExampleWrapper(modules.ExampleWrapperProps{
-				SectionName:       "With Error",
-				ShowcaseFile:      showcase.TextareaWithError(),
-				PreviewCodeFile:   "textarea_with_error.templ",
-				ComponentCodeFile: "textarea.templ",
-			})
-			@modules.ExampleWrapper(modules.ExampleWrapperProps{
-				SectionName:       "Auto Resize",
-				ShowcaseFile:      showcase.TextareaAutoResize(),
-				PreviewCodeFile:   "textarea_auto_resize.templ",
-				ComponentCodeFile: "textarea.templ",
-			})
-			@modules.ExampleWrapper(modules.ExampleWrapperProps{
-				SectionName:       "Disabled",
-				ShowcaseFile:      showcase.TextareaDisabled(),
-				PreviewCodeFile:   "textarea_disabled.templ",
-=======
 				SectionName:       "Auto Resize",
 				ShowcaseFile:      showcase.TextareaAutoResize(),
 				PreviewCodeFile:   "textarea_auto_resize.templ",
@@ -81,7 +52,6 @@
 				SectionName:       "Form",
 				ShowcaseFile:      showcase.TextareaForm(),
 				PreviewCodeFile:   "textarea_form.templ",
->>>>>>> 14a5400b
 				ComponentCodeFile: "textarea.templ",
 			})
 		}
