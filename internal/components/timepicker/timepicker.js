(function () {
  function parseTimeString(timeString) {
    if (!timeString || typeof timeString !== "string") return null;
    const parts = timeString.match(/^(\d{1,2}):(\d{2})$/);
    if (!parts) return null;
    const hour = parseInt(parts[1], 10);
    const minute = parseInt(parts[2], 10);
    if (hour < 0 || hour > 23 || minute < 0 || minute > 59) return null;
    return { hour, minute };
  }

  function formatTime(hour, minute, use12Hours) {
    if (use12Hours) {
      const period = hour >= 12 ? "PM" : "AM";
      const displayHour = hour === 0 ? 12 : hour > 12 ? hour - 12 : hour;
      return `${displayHour.toString().padStart(2, "0")}:${minute.toString().padStart(2, "0")} ${period}`;
    }
    return `${hour.toString().padStart(2, "0")}:${minute.toString().padStart(2, "0")}`;
  }

  function formatTimeValue(hour, minute) {
    return `${hour.toString().padStart(2, "0")}:${minute.toString().padStart(2, "0")}`;
  }

  function isTimeInRange(hour, minute, minTime, maxTime) {
    if (!minTime && !maxTime) return true;
    
    const timeInMinutes = hour * 60 + minute;
    
    if (minTime) {
      const minInMinutes = minTime.hour * 60 + minTime.minute;
      if (timeInMinutes < minInMinutes) return false;
    }
    
    if (maxTime) {
      const maxInMinutes = maxTime.hour * 60 + maxTime.minute;
      if (timeInMinutes > maxInMinutes) return false;
    }
    
    return true;
  }
  
  function isHourValid(hour, currentMinute, minTime, maxTime) {
    if (!minTime && !maxTime) return true;
    
    // Check if any minute in this hour would be valid
    for (let minute = 0; minute < 60; minute++) {
      if (isTimeInRange(hour, minute, minTime, maxTime)) {
        return true;
      }
    }
    return false;
  }
  
  function updateHourSelection(hourList, selectedHour, use12Hours, currentMinute, minTime, maxTime) {
    hourList.querySelectorAll('[data-tui-timepicker-hour]').forEach(button => {
      const hour = parseInt(button.getAttribute('data-tui-timepicker-hour'));
      let isSelected = false;
      
      if (selectedHour !== null) {
        if (use12Hours) {
          // In 12-hour mode, check both AM and PM versions
          isSelected = (hour === selectedHour) || 
                      (hour === 0 && selectedHour === 12) || 
                      (hour === selectedHour - 12 && selectedHour > 12);
        } else {
          isSelected = hour === selectedHour;
        }
      }
      
      // Check if hour is within valid range
      const actualHour = use12Hours && hour === 0 ? (selectedHour >= 12 ? 12 : 0) : hour;
      const isValid = isHourValid(actualHour, currentMinute, minTime, maxTime);
      
      button.setAttribute('data-tui-timepicker-selected', isSelected ? 'true' : 'false');
      button.disabled = !isValid;
      if (!isValid) {
        button.classList.add('opacity-50', 'cursor-not-allowed');
      } else {
        button.classList.remove('opacity-50', 'cursor-not-allowed');
      }
    });
  }

  function updateMinuteSelection(minuteList, selectedMinute, currentHour, minTime, maxTime) {
    minuteList.querySelectorAll('[data-tui-timepicker-minute]').forEach(button => {
      const minute = parseInt(button.getAttribute('data-tui-timepicker-minute'));
      const isSelected = minute === selectedMinute;
      
      // Check if this minute is valid for the current hour
      const isValid = currentHour === null || isTimeInRange(currentHour, minute, minTime, maxTime);
      
      button.setAttribute('data-tui-timepicker-selected', isSelected ? 'true' : 'false');
      button.disabled = !isValid;
      if (!isValid) {
        button.classList.add('opacity-50', 'cursor-not-allowed');
      } else {
        button.classList.remove('opacity-50', 'cursor-not-allowed');
      }
    });
  }

  function updatePeriodButtons(popup, hour) {
    const amButton = popup.querySelector('[data-tui-timepicker-period="AM"]');
    const pmButton = popup.querySelector('[data-tui-timepicker-period="PM"]');
    
    if (!amButton || !pmButton) return;

    const isAM = hour === null || hour < 12;
    
    amButton.setAttribute('data-tui-timepicker-active', isAM ? 'true' : 'false');
    pmButton.setAttribute('data-tui-timepicker-active', !isAM ? 'true' : 'false');
  }

  function updateTimeDisplay(triggerButton, hour, minute, use12Hours, placeholder) {
    const displaySpan = triggerButton.querySelector("[data-tui-timepicker-display]");
    if (!displaySpan) return;

    if (hour !== null && minute !== null) {
      const formattedTime = formatTime(hour, minute, use12Hours);
      displaySpan.textContent = formattedTime;
      displaySpan.classList.remove("text-muted-foreground");
    } else {
      displaySpan.textContent = placeholder;
      displaySpan.classList.add("text-muted-foreground");
    }
  }

  function updateHiddenInput(hiddenInput, hour, minute) {
    if (!hiddenInput) return;

    if (hour !== null && minute !== null) {
      hiddenInput.value = formatTimeValue(hour, minute);
    } else {
      hiddenInput.value = "";
    }
  }

  function initTimePicker(triggerButton) {
    if (!triggerButton || triggerButton.hasAttribute("data-tui-timepicker-initialized")) return;
    triggerButton.setAttribute("data-tui-timepicker-initialized", "true");

    const timePickerID = triggerButton.id;
    const popupId = timePickerID + "-content";
    
    const use12Hours = triggerButton.getAttribute("data-tui-timepicker-use12hours") === "true";
    const amLabel = triggerButton.getAttribute("data-tui-timepicker-am-label") || "AM";
    const pmLabel = triggerButton.getAttribute("data-tui-timepicker-pm-label") || "PM";
    const placeholder = triggerButton.getAttribute("data-tui-timepicker-placeholder") || "Select time";
    const step = parseInt(triggerButton.getAttribute("data-tui-timepicker-step") || "1", 10);
    const minTimeString = triggerButton.getAttribute("data-tui-timepicker-min-time") || "";
    const maxTimeString = triggerButton.getAttribute("data-tui-timepicker-max-time") || "";

    let currentHour = null;
    let currentMinute = null;
    
    // Parse min and max time constraints
    const minTime = minTimeString ? parseTimeString(minTimeString) : null;
    const maxTime = maxTimeString ? parseTimeString(maxTimeString) : null;

    // Find hidden input (now outside the popover)
    const hiddenInputId = timePickerID + "-hidden";
    let hiddenInput = document.getElementById(hiddenInputId);
    
    // Fallback: look for it as a sibling
    if (!hiddenInput) {
      const parent = triggerButton.parentElement;
      if (parent) {
        hiddenInput = parent.querySelector("[data-tui-timepicker-hidden-input]");
      }
    }

    // Find popup and its elements
    const popupContent = document.getElementById(popupId);
    if (!popupContent) {
      console.error("TimePicker init error: Missing popup content.", { timePickerID, popupId });
      return;
    }

    const popup = popupContent.querySelector("[data-tui-timepicker-popup]");
    const hourList = popup?.querySelector("[data-tui-timepicker-hour-list]");
    const minuteList = popup?.querySelector("[data-tui-timepicker-minute-list]");
    const doneButton = popup?.querySelector("[data-tui-timepicker-done]");

    if (!popup || !hourList || !minuteList || !doneButton || !hiddenInput) {
      console.error("TimePicker init error: Missing required elements.", {
        timePickerID, popup, hourList, minuteList, doneButton, hiddenInput
      });
      return;
    }

    // Initialize with existing value if any
    const initialValue = hiddenInput.value || popup.getAttribute("data-tui-timepicker-value");
    if (initialValue) {
      const parsed = parseTimeString(initialValue);
      if (parsed) {
        currentHour = parsed.hour;
        currentMinute = parsed.minute;
      }
    }

    function refreshDisplay() {
      updateTimeDisplay(triggerButton, currentHour, currentMinute, use12Hours, placeholder);
<<<<<<< HEAD
      updateHiddenInput(hiddenInput, currentHour, currentMinute);
      updateHourSelection(hourList, currentHour, use12Hours);
      updateMinuteSelection(minuteList, currentMinute);
=======
      updateHiddenInput(popup, currentHour, currentMinute);
      updateHourSelection(hourList, currentHour, use12Hours, currentMinute, minTime, maxTime);
      updateMinuteSelection(minuteList, currentMinute, currentHour, minTime, maxTime);
>>>>>>> 21f430a7
      if (use12Hours) {
        updatePeriodButtons(popup, currentHour);
      }
    }

    // Hour selection
    hourList.addEventListener("click", (event) => {
      const button = event.target.closest("[data-tui-timepicker-hour]");
      if (!button || button.disabled) return;
      
      let selectedHour = parseInt(button.getAttribute("data-tui-timepicker-hour"), 10);
      
      // Handle 12-hour format conversion
      if (use12Hours) {
        // Determine if we should be in AM or PM based on current selection
        const isPM = currentHour !== null && currentHour >= 12;
        
        if (selectedHour === 0) {
          // This is the "12" button
          selectedHour = isPM ? 12 : 0; // 12 PM or 12 AM
        } else {
          // This is 1-11
          selectedHour = isPM ? selectedHour + 12 : selectedHour;
        }
      }
      
      // Validate the selection
      if (!isHourValid(selectedHour, currentMinute, minTime, maxTime)) {
        return;
      }
      
      currentHour = selectedHour;
      
      // If current minute is invalid with new hour, find nearest valid minute
      if (currentMinute !== null && !isTimeInRange(currentHour, currentMinute, minTime, maxTime)) {
        // Find nearest valid minute based on step
        let validMinute = null;
        for (let m = 0; m < 60; m += step) {
          if (isTimeInRange(currentHour, m, minTime, maxTime)) {
            validMinute = m;
            break;
          }
        }
        currentMinute = validMinute;
      }
      
      refreshDisplay();
    });

    // Minute selection
    minuteList.addEventListener("click", (event) => {
      const button = event.target.closest("[data-tui-timepicker-minute]");
      if (!button || button.disabled) return;
      
      const selectedMinute = parseInt(button.getAttribute("data-tui-timepicker-minute"), 10);
      
      // Validate the selection if hour is already selected
      if (currentHour !== null && !isTimeInRange(currentHour, selectedMinute, minTime, maxTime)) {
        return;
      }
      
      currentMinute = selectedMinute;
      refreshDisplay();
    });

    // Period selection (AM/PM)
    if (use12Hours) {
      popup.addEventListener("click", (event) => {
        const periodButton = event.target.closest("[data-tui-timepicker-period]");
        if (!periodButton) return;
        
        const period = periodButton.getAttribute("data-tui-timepicker-period");
        // Only change period if hour is already selected
        if (currentHour === null) return;
        
        let newHour = currentHour;
        if (period === "AM") {
          if (currentHour >= 12) {
            newHour = currentHour === 12 ? 0 : currentHour - 12;
          }
        } else if (period === "PM") {
          if (currentHour < 12) {
            newHour = currentHour === 0 ? 12 : currentHour + 12;
          }
        }
        
        // Validate the new hour
        if (!isHourValid(newHour, currentMinute, minTime, maxTime)) {
          return;
        }
        
        currentHour = newHour;
        
        // If current minute is invalid with new hour, find nearest valid minute
        if (currentMinute !== null && !isTimeInRange(currentHour, currentMinute, minTime, maxTime)) {
          let validMinute = null;
          for (let m = 0; m < 60; m += step) {
            if (isTimeInRange(currentHour, m, minTime, maxTime)) {
              validMinute = m;
              break;
            }
          }
          currentMinute = validMinute;
        }
        
        refreshDisplay();
      });
    }

    // Done button
    doneButton.addEventListener("click", () => {
      // Find and click the popover trigger to close it
      const popoverTrigger = triggerButton.closest("[data-tui-popover]")?.querySelector("[data-tui-popover-trigger]");
      if (popoverTrigger instanceof HTMLElement) {
        popoverTrigger.click();
      } else {
        triggerButton.click(); // Fallback
      }
    });

    // Initial display
    refreshDisplay();

    // Form reset support
    const form = hiddenInput.closest("form") || triggerButton.closest("form");
    if (form) {
      form.addEventListener("reset", () => {
        currentHour = null;
        currentMinute = null;
        hiddenInput.value = "";
        refreshDisplay();
      });
    }

    // Store cleanup function
    triggerButton._timePickerCleanup = () => {
      // Event listeners are automatically cleaned up when elements are removed
    };
  }

  function init(root = document) {
    if (root instanceof Element && root.matches('[data-tui-timepicker="true"]')) {
      initTimePicker(root);
    }
    root
      .querySelectorAll('[data-tui-timepicker="true"]:not([data-tui-timepicker-initialized])')
      .forEach((triggerButton) => {
        initTimePicker(triggerButton);
      });
  }

  window.templUI = window.templUI || {};
  window.templUI.timePicker = { init: init };

  document.addEventListener("DOMContentLoaded", () => init());
})();<|MERGE_RESOLUTION|>--- conflicted
+++ resolved
@@ -201,15 +201,9 @@
 
     function refreshDisplay() {
       updateTimeDisplay(triggerButton, currentHour, currentMinute, use12Hours, placeholder);
-<<<<<<< HEAD
       updateHiddenInput(hiddenInput, currentHour, currentMinute);
       updateHourSelection(hourList, currentHour, use12Hours);
       updateMinuteSelection(minuteList, currentMinute);
-=======
-      updateHiddenInput(popup, currentHour, currentMinute);
-      updateHourSelection(hourList, currentHour, use12Hours, currentMinute, minTime, maxTime);
-      updateMinuteSelection(minuteList, currentMinute, currentHour, minTime, maxTime);
->>>>>>> 21f430a7
       if (use12Hours) {
         updatePeriodButtons(popup, currentHour);
       }
