package showcase

import (
	"github.com/axzilla/templui/internal/components/button"
	"github.com/axzilla/templui/internal/components/input"
	"github.com/axzilla/templui/internal/components/label"
	"github.com/axzilla/templui/internal/components/popover"
	"github.com/axzilla/templui/internal/utils"
)

templ PopoverDefault() {
	@popover.Popover() {
		@popover.Trigger(popover.TriggerProps{
			For: "default-popover",
		}) {
			@button.Button(button.Props{
				Variant: button.VariantOutline,
			}) {
				Open Popover
			}
		}
		@popover.Content(popover.ContentProps{
			ID: "default-popover",
		}) {
			@PopoverContent()
		}
	}
}

templ PopoverContent() {
<<<<<<< HEAD
	{{ var id = utils.RandomID() }}
	<div class="p-4 space-y-4 min-w-2xs">
=======
	{{ var id = util.RandomID() }}
	<div class="p-4 space-y-4">
>>>>>>> 8b933b2d
		<div>
			<h3 class="text-lg font-semibold">Dimensions</h3>
			<p>Set the dimensions for the layer.</p>
		</div>
		<div class="flex flex-col gap-2 max-w-fit">
			<div class="flex items-center gap-2">
				@label.Label(label.Props{
					For:   "width" + id,
					Class: "w-24",
				}) {
					Width
				}
				@input.Input(input.Props{
					ID:          "width" + id,
					Placeholder: "Width",
					Value:       "100%",
					Class:       "flex-1",
				})
			</div>
			<div class="flex items-center gap-2">
				@label.Label(label.Props{
					For:   "height" + id,
					Class: "w-24",
				}) {
					Height
				}
				@input.Input(input.Props{
					ID:          "height" + id,
					Placeholder: "Height",
					Value:       "100%",
					Class:       "flex-1",
				})
			</div>
		</div>
	</div>
}<|MERGE_RESOLUTION|>--- conflicted
+++ resolved
@@ -28,13 +28,8 @@
 }
 
 templ PopoverContent() {
-<<<<<<< HEAD
 	{{ var id = utils.RandomID() }}
-	<div class="p-4 space-y-4 min-w-2xs">
-=======
-	{{ var id = util.RandomID() }}
 	<div class="p-4 space-y-4">
->>>>>>> 8b933b2d
 		<div>
 			<h3 class="text-lg font-semibold">Dimensions</h3>
 			<p>Set the dimensions for the layer.</p>
