package modal

import (
	"github.com/axzilla/templui/util"
	"strconv"
)

type Props struct {
	ID               string
	Class            string
	Attributes       templ.Attributes
	DisableClickAway bool
	DisableESC       bool
}

type TriggerProps struct {
	ID         string
	Class      string
	Attributes templ.Attributes
	Disabled   bool
	ModalID    string // ID of the modal to trigger
}

type CloseProps struct {
	ID         string
	Class      string
	Attributes templ.Attributes
	ModalID    string // ID of the modal to close (optional, defaults to closest modal)
}

type HeaderProps struct {
	ID         string
	Class      string
	Attributes templ.Attributes
}

type BodyProps struct {
	ID         string
	Class      string
	Attributes templ.Attributes
}

type FooterProps struct {
	ID         string
	Class      string
	Attributes templ.Attributes
}

templ Modal(props ...Props) {
	@Script()
	{{ var p Props }}
	if len(props) > 0 {
		{{ p = props[0] }}
	}
	if p.ID == "" {
		{{ p.ID = "modal-" + util.RandomID() }}
	}
	<div
		id={ p.ID }
		data-modal
		data-disable-click-away={ strconv.FormatBool(p.DisableClickAway) }
		data-disable-esc={ strconv.FormatBool(p.DisableESC) }
		style="display: none;"
		class="modal-container fixed inset-0 z-50 flex items-center justify-center overflow-y-auto opacity-0 transition-opacity duration-300 ease-out"
		aria-labelledby={ p.ID + "-title" }
		role="dialog"
		aria-modal="true"
		{ p.Attributes... }
	>
		<div data-modal-backdrop class="fixed inset-0 bg-background/70 bg-opacity-50" aria-hidden="true"></div>
		<div
			id={ p.ID + "-content" }
			data-modal-content
			class={
				util.TwMerge(
					"modal-content relative bg-background rounded-lg border text-left overflow-hidden shadow-xl transform transition-all sm:my-8 w-full scale-95 opacity-0", // Base classes + transition start
					"duration-300 ease-out", // Enter duration
					p.Class,
				),
			}
		>
			{ children... }
		</div>
	</div>
}

templ Trigger(props ...TriggerProps) {
	{{ var p TriggerProps }}
	if len(props) > 0 {
		{{ p = props[0] }}
	}
	<span
		if p.ID != "" {
			id={ p.ID }
		}
		data-modal-trigger
		if p.ModalID != "" {
			data-modal-target-id={ p.ModalID }
		}
		class={
			util.TwMerge(
				util.IfElse(p.Disabled, "cursor-not-allowed opacity-50", "cursor-pointer"),
				p.Class,
			),
		}
		{ p.Attributes... }
	>
		{ children... }
	</span>
}

templ Close(props ...CloseProps) {
	{{ var p CloseProps }}
	if len(props) > 0 {
		{{ p = props[0] }}
	}
	<span
		if p.ID != "" {
			id={ p.ID }
		}
		data-modal-close
		if p.ModalID != "" {
			data-modal-target-id={ p.ModalID }
		}
		class={ util.TwMerge("cursor-pointer", p.Class) }
		{ p.Attributes... }
	>
		{ children... }
	</span>
}

templ Header(props ...HeaderProps) {
	{{ var p HeaderProps }}
	if len(props) > 0 {
		{{ p = props[0] }}
	}
	<h3
		if p.ID != "" {
			id={ p.ID }
		}
		class={ util.TwMerge("px-4 pt-5 pb-4 sm:p-6 sm:pb-4 text-lg leading-6 font-medium text-foreground", p.Class) }
		{ p.Attributes... }
	>
<<<<<<< HEAD
		<h3 class="text-lg leading-6 font-medium text-foreground" id={ p.ID + "-title" }>
			// Ensure title ID matches aria-labelledby
			{ children... }
		</h3>
	</div>
=======
		{ children... }
	</h3>
>>>>>>> 5e0dcf81
}

templ Body(props ...BodyProps) {
	{{ var p BodyProps }}
	if len(props) > 0 {
		{{ p = props[0] }}
	}
	<div
		if p.ID != "" {
			id={ p.ID }
		}
		class={ util.TwMerge("px-4 pt-5 pb-4 sm:p-6 sm:pb-4", p.Class) }
		{ p.Attributes... }
	>
		{ children... }
	</div>
}

templ Footer(props ...FooterProps) {
	{{ var p FooterProps }}
	if len(props) > 0 {
		{{ p = props[0] }}
	}
	<div
		if p.ID != "" {
			id={ p.ID }
		}
		class={ util.TwMerge("px-4 py-3 sm:px-6 sm:flex sm:flex-row-reverse", p.Class) }
		{ p.Attributes... }
	>
		{ children... }
	</div>
}

var handle = templ.NewOnceHandle()

templ Script() {
	@handle.Once() {
		<script nonce={ templ.GetNonce(ctx) }>
			// Statemanagement - safely check if already defined
			if (typeof window.modalState === 'undefined') {
				window.modalState = {
					openModalId: null
				};
			}
			
			function closeModal(modal, immediate = false) {
				if (!modal || modal.style.display === 'none') return;
				
				const content = modal.querySelector('[data-modal-content]');
				const modalId = modal.id;
				
				// Apply leaving transitions
				modal.classList.remove('opacity-100');
				modal.classList.add('opacity-0');
				
				if (content) {
					content.classList.remove('scale-100', 'opacity-100');
					content.classList.add('scale-95', 'opacity-0');
				}
				
				function hideModal() {
					modal.style.display = 'none';
					
					if (window.modalState.openModalId === modalId) {
						window.modalState.openModalId = null;
						document.body.style.overflow = '';
					}
				}
				
				if (immediate) {
					hideModal();
				} else {
					setTimeout(hideModal, 300);
				}
			}
			
			function openModal(modal) {
				if (!modal) return;
				
				// Close any open modal first
				if (window.modalState.openModalId) {
					const openModal = document.getElementById(window.modalState.openModalId);
					if (openModal && openModal !== modal) {
						closeModal(openModal, true);
					}
				}
				
				const content = modal.querySelector('[data-modal-content]');
				
				// Display and prepare for animation
				modal.style.display = 'flex';
				
				// Store as currently open modal
				window.modalState.openModalId = modal.id;
				document.body.style.overflow = 'hidden';
				
				// Force reflow before adding transition classes
				void modal.offsetHeight;
				
				// Start animations
				modal.classList.remove('opacity-0');
				modal.classList.add('opacity-100');
				
				if (content) {
					content.classList.remove('scale-95', 'opacity-0');
					content.classList.add('scale-100', 'opacity-100');
					
					// Focus first focusable element
					setTimeout(() => {
						const focusable = content.querySelector('button, [href], input, select, textarea, [tabindex]:not([tabindex="-1"])');
						if (focusable) focusable.focus();
					}, 50);
				}
			}
			
			function closeModalById(modalId, immediate = false) {
				const modal = document.getElementById(modalId);
				if (modal) closeModal(modal, immediate);
			}
			
			function openModalById(modalId) {
				const modal = document.getElementById(modalId);
				if (modal) openModal(modal);
			}
			
			function handleClickAway(e) {
				const openModalId = window.modalState.openModalId;
				if (!openModalId) return;
				
				const modal = document.getElementById(openModalId);
				if (!modal || modal.getAttribute('data-disable-click-away') === 'true') return;
				
				const content = modal.querySelector('[data-modal-content]');
				const trigger = e.target.closest('[data-modal-trigger]');
				
				if (content && !content.contains(e.target) && 
					(!trigger || trigger.getAttribute('data-modal-target-id') !== openModalId)) {
					closeModal(modal);
				}
			}
			
			function handleEscKey(e) {
				if (e.key !== 'Escape' || !window.modalState.openModalId) return;
				
				const modal = document.getElementById(window.modalState.openModalId);
				if (modal && modal.getAttribute('data-disable-esc') !== 'true') {
					closeModal(modal);
				}
			}
			
			function initTrigger(trigger) {
				const targetId = trigger.getAttribute('data-modal-target-id');
				if (!targetId) return;
				
				trigger.addEventListener('click', () => {
					if (!trigger.hasAttribute('disabled') && 
						!trigger.classList.contains('opacity-50')) {
						openModalById(targetId);
					}
				});
			}
			
			function initCloseButton(closeBtn) {
				closeBtn.addEventListener('click', () => {
					const targetId = closeBtn.getAttribute('data-modal-target-id');
					if (targetId) {
						closeModalById(targetId);
					} else {
						const modal = closeBtn.closest('[data-modal]');
						if (modal && modal.id) {
							closeModal(modal);
						}
					}
				});
			}
			
			function initModal(modal) {
				// No specific initialization needed for the modal element itself
			}
			
			function initAllComponents(root = document) {
				// Initialize all modal triggers in this context
				for (const trigger of root.querySelectorAll('[data-modal-trigger]')) {
					initTrigger(trigger);
				}
				
				// Initialize all close buttons in this context
				for (const closeBtn of root.querySelectorAll('[data-modal-close]')) {
					initCloseButton(closeBtn);
				}
				
				// Initialize modals
				for (const modal of root.querySelectorAll('[data-modal]')) {
					initModal(modal);
				}
			}
			
			// Setup global event listeners (only once)
			if (typeof window.modalEventsInitialized === 'undefined') {
				// Click outside to close
				document.addEventListener('click', handleClickAway);
				
				// ESC key to close
				document.addEventListener('keydown', handleEscKey);
				
				window.modalEventsInitialized = true;
			}
			
			// Initialize after HTMX swaps
			document.body.addEventListener('htmx:afterSwap', (evt) => {
				if (evt.target) {
					setTimeout(() => initAllComponents(evt.target), 0);
				}
			});
			
			// Initialize on page load
			document.addEventListener('DOMContentLoaded', () => initAllComponents());
			
			// Initialize immediately if DOM is already ready
			if (document.readyState === 'complete' || document.readyState === 'interactive') {
				initAllComponents();
			}
		</script>
	}
}<|MERGE_RESOLUTION|>--- conflicted
+++ resolved
@@ -141,16 +141,11 @@
 		class={ util.TwMerge("px-4 pt-5 pb-4 sm:p-6 sm:pb-4 text-lg leading-6 font-medium text-foreground", p.Class) }
 		{ p.Attributes... }
 	>
-<<<<<<< HEAD
 		<h3 class="text-lg leading-6 font-medium text-foreground" id={ p.ID + "-title" }>
 			// Ensure title ID matches aria-labelledby
 			{ children... }
 		</h3>
 	</div>
-=======
-		{ children... }
-	</h3>
->>>>>>> 5e0dcf81
 }
 
 templ Body(props ...BodyProps) {
