--- conflicted
+++ resolved
@@ -23,11 +23,7 @@
 )
 
 // version of the tool (can be set during build with ldflags).
-<<<<<<< HEAD
 var version = "v0.80.0"
-=======
-var version = "v0.75.6"
->>>>>>> cac75bf3
 
 // getDefaultRef returns the current stable version
 // Uses the same version as the CLI tool itself for consistency
