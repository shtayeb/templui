package main

import (
	"bufio"
	"encoding/json"
	"flag"
	"fmt"
	"io"
	"net/http"
	"os"
	"os/exec"
	"path/filepath"
	"regexp"
	"strings"
	// "log" // Can be used for more detailed error logging if needed
)

const (
	configFileName = ".templui.json"
	manifestPath   = "internal/manifest.json" // Path to the manifest within the repository
	// Base URL for fetching raw file content.
	// Needs adjustment if the repository location changes.
	rawContentBaseURL = "https://raw.githubusercontent.com/axzilla/templui/"
)

// version of the tool (can be set during build with ldflags).
var version = "v0.83.1"

// getDefaultRef returns the current stable version
// Uses the same version as the CLI tool itself for consistency
func getDefaultRef() string {
	return version
}

// versionRegex extracts the version ref from the component/util file comment.
var versionRegex = regexp.MustCompile(`(?m)^\s*//\s*templui\s+(?:component|util)\s+.*\s+-\s+version:\s+(\S+)`)

// Flags defined for the command line interface.
var forceOverwrite = flag.Bool("force", false, "Force overwrite existing files without asking")
var versionFlag = flag.Bool("version", false, "Show installer version")
var helpFlag = flag.Bool("help", false, "Show this help message")

// Config defines the structure for the .templui.json file.
type Config struct {
	ComponentsDir string `json:"componentsDir"`
	UtilsDir      string `json:"utilsDir"`
	ModuleName    string `json:"moduleName"`
	JSDir         string `json:"jsDir,omitempty"`        // Directory for component JavaScript files
	JSPublicPath  string `json:"jsPublicPath,omitempty"` // Public path where JS files are served (e.g., "/app/assets/js")
}

// Manifest defines the structure of the manifest.json file.
type Manifest struct {
	Version    string         `json:"version"`
	Components []ComponentDef `json:"components"`
	Utils      []UtilDef      `json:"utils"`
}

// ComponentDef describes a single component within the manifest.
type ComponentDef struct {
	Name          string   `json:"name"`
	Description   string   `json:"description"`
	Files         []string `json:"files"`           // Paths relative to the repository root
	Dependencies  []string `json:"dependencies"`    // Names of other required components
	RequiredUtils []string `json:"requiredUtils"`   // Paths to required utils relative to the repository root
	HasJS         bool     `json:"hasJS,omitempty"` // Whether this component requires JavaScript
}

// UtilDef describes a single utility file within the manifest.
type UtilDef struct {
	Path        string `json:"path"` // Path relative to the repository root
	Description string `json:"description"`
}

func main() {
	// Define a shorthand -f for the --force flag.
	flag.BoolVar(forceOverwrite, "f", false, "Force overwrite existing files without asking (shorthand)")

	// Define version flags
	flag.BoolVar(versionFlag, "v", false, "Show installer version")
	flag.BoolVar(helpFlag, "h", false, "Show this help message")

	// Set a custom usage function to show our specific help message.
	flag.Usage = func() {
		showHelp(nil, getDefaultRef())
	}
	flag.Parse() // Parse command line flags first.

	// Handle version display.
	if *versionFlag {
		fmt.Printf("templUI %s\n", version)
		return
	}

	// Handle help display.
	if *helpFlag {
		fmt.Println("Fetching manifest for help...")
		manifest, err := fetchManifest(getDefaultRef())
		if err != nil {
			fmt.Println("Could not fetch component list for help:", err)
			showHelp(nil, getDefaultRef())
		} else {
			showHelp(&manifest, getDefaultRef())
		}
		return
	}

	args := flag.Args() // Get the remaining non-flag arguments.

	if len(args) == 0 {
		fmt.Println("No command specified.")
		showHelp(nil, getDefaultRef())
		return
	}

	commandArg := args[0] // The command is the first non-flag argument.

	// Handle the 'init' command.
	if strings.HasPrefix(commandArg, "init") {
		initRef := getDefaultRef()

		// Parse optional @ref from the command argument itself.
		if strings.Contains(commandArg, "@") {
			parts := strings.SplitN(commandArg, "@", 2)
			if len(parts) == 2 && parts[0] == "init" && parts[1] != "" {
				initRef = parts[1]
				fmt.Printf("Initializing using specified ref: %s\n", initRef)
			} else {
				fmt.Printf("Error: Invalid format '%s'. Use 'init' or 'init@<ref>'.\n", commandArg)
				return
			}
		} else if commandArg != "init" {
			fmt.Printf("Error: Unknown command '%s'. Did you mean 'init'?\n", commandArg)
			showHelp(nil, getDefaultRef())
			return
		}

		// Warn about extra arguments.
		if len(args) > 1 {
			fmt.Printf("Warning: Extra arguments found after '%s'. Ignoring: %v\n", commandArg, args[1:])
		}

		initConfig(initRef, *forceOverwrite) // Pass ref and force status.
		return
	}

	// Handle the 'add' command.
	if strings.HasPrefix(commandArg, "add") {
		targetRef := getDefaultRef()
		commandRefProvided := false

		// Parse optional @ref from the command argument.
		if strings.Contains(commandArg, "@") {
			parts := strings.SplitN(commandArg, "@", 2)
			if len(parts) == 2 && parts[0] == "add" && parts[1] != "" {
				targetRef = parts[1]
				commandRefProvided = true
				fmt.Printf("Using specified ref from command: %s\n", targetRef)
			} else {
				fmt.Printf("Error: Invalid format '%s'. Use 'add' or 'add@<ref>'.\n", commandArg)
				return
			}
		} else if commandArg != "add" {
			fmt.Printf("Error: Unknown command '%s'. Did you mean 'add'?\n", commandArg)
			showHelp(nil, getDefaultRef())
			return
		}

		// Ensure component arguments are provided after the command.
		if len(args) < 2 {
			fmt.Println("Error: No component(s) specified after 'add'.")
			fmt.Println("Usage: templui add[@<ref>] <component>... | *")
			return
		}

		// Load user configuration.
		config, err := loadConfig()
		if err != nil {
			fmt.Printf("Error loading config: %v\n", err)
			return
		}

		// Parse component arguments (start from the second non-flag argument).
		componentsToInstallNames := []string{}
		isInstallAll := false

		firstCompArg := args[1]
		if firstCompArg == "*" {
			if len(args) > 2 { // Only '*' allowed after 'add[*]' command.
				fmt.Println("Error: '*' must be the only component argument after 'add'.")
				fmt.Println("Usage: templui add[@<ref>] *")
				return
			}
			isInstallAll = true
		} else {
			// Parse individual component names.
			for _, arg := range args[1:] {
				// Disallow @ref on individual components if ref was given with the command.
				if strings.Contains(arg, "@") {
					compName := strings.SplitN(arg, "@", 2)[0]
					if commandRefProvided {
						fmt.Printf("Warning: Ignoring '@...' for component '%s' because ref '%s' was specified with the 'add' command.\n", compName, targetRef)
						componentsToInstallNames = append(componentsToInstallNames, compName)
					} else {
						// Enforce specifying the ref only with the 'add' command itself.
						fmt.Printf("Error: Specify the ref with the 'add' command (e.g., 'add@%s %s'), not on individual components like '%s'.\n", targetRef, compName, arg)
						return
					}
				} else {
					componentsToInstallNames = append(componentsToInstallNames, arg)
				}
			}
		}

		// Fetch the manifest for the target ref.
		fmt.Printf("\n📦 Using ref: %s\n", targetRef)
		fmt.Printf("🔍 Fetching component manifest from ref '%s'...\n", targetRef)
		manifest, err := fetchManifest(targetRef)
		if err != nil {
			if strings.Contains(err.Error(), "status code 404") {
				fmt.Printf("❌ Error fetching manifest: %v\n", err)
				fmt.Printf("   Check if the ref '%s' exists and contains the file '%s'.\n", targetRef, manifestPath)
				fmt.Printf("   Manifest URL attempted: %s%s/%s\n", rawContentBaseURL, targetRef, manifestPath)
			} else {
				fmt.Printf("❌ Error fetching manifest: %v\n", err)
			}
			return
		}
		fmt.Printf("✅ Using components from templui manifest version %s (fetched from ref %s)\n", manifest.Version, targetRef)

		// Build a map for quick component lookup.
		componentMap := make(map[string]ComponentDef)
		for _, comp := range manifest.Components {
			componentMap[comp.Name] = comp
		}

		// If '*' was requested, get all component names from the manifest.
		if isInstallAll {
			fmt.Printf("\n🚀 Preparing to install all %d components...\n", len(manifest.Components))
			componentsToInstallNames = []string{}
			for _, comp := range manifest.Components {
				componentsToInstallNames = append(componentsToInstallNames, comp.Name)
			}
		}

		fmt.Print("\n" + strings.Repeat("─", 50) + "\n")
		fmt.Printf("🔧 INSTALLING COMPONENTS\n")
		fmt.Printf("%s\n", strings.Repeat("─", 50))

		// Track installed state and required utils for this run.
		installedComponents := make(map[string]bool)
		requiredUtils := make(map[string]bool)

		// Install each requested component and its dependencies.
		for _, componentName := range componentsToInstallNames {
			compDef, exists := componentMap[componentName]
			if !exists {
				fmt.Printf("❌ Component '%s' not found in manifest for ref '%s'.\n", componentName, targetRef)
				fmt.Println("Available components in this manifest:")
				for _, availableComp := range manifest.Components {
					fmt.Printf("   • %s\n", availableComp.Name)
				}
				continue // Skip to next requested component
			}

			// Pass the force flag down to the installation function.
			err = installComponent(config, compDef, componentMap, targetRef, installedComponents, requiredUtils, *forceOverwrite)
			if err != nil {
				fmt.Printf("❌ Error installing component %s: %v\n", componentName, err)
				// Decide whether to continue or stop on error
			}
		}

		// Install all collected required utils.
		if len(requiredUtils) > 0 {
			fmt.Printf("\n🛠️  Installing required utils...\n")
			utilsToInstallPaths := []string{}
			for utilPath := range requiredUtils {
				utilsToInstallPaths = append(utilsToInstallPaths, utilPath)
			}
			// Pass the force flag down.
			err = installUtils(config, utilsToInstallPaths, targetRef, *forceOverwrite)
			if err != nil {
				fmt.Printf("❌ Error installing utils: %v\n", err)
			}
		}

		fmt.Print("\n" + strings.Repeat("─", 50) + "\n")
		fmt.Printf("✅ INSTALLATION COMPLETED\n")
		fmt.Printf("%s\n", strings.Repeat("─", 50))

		// Check if any installed components have JavaScript
		hasJSComponents := false
		for compName := range installedComponents {
			if comp, exists := componentMap[compName]; exists && comp.HasJS {
				hasJSComponents = true
				break
			}
		}

		if hasJSComponents {
			fmt.Println("\n💡 Tip: Some components require JavaScript. Make sure to include @component.Script() in your layout!")
		}
		return
	}

	// Handle the 'list' command.
	if strings.HasPrefix(commandArg, "list") {
		listRef := getDefaultRef()

		// Parse optional @ref from the command argument.
		if strings.Contains(commandArg, "@") {
			parts := strings.SplitN(commandArg, "@", 2)
			if len(parts) == 2 && parts[0] == "list" && parts[1] != "" {
				listRef = parts[1]
				fmt.Printf("Listing components using specified ref: %s\n", listRef)
			} else {
				fmt.Printf("Error: Invalid format '%s'. Use 'list' or 'list@<ref>'.\n", commandArg)
				return
			}
		} else if commandArg != "list" {
			fmt.Printf("Error: Unknown command '%s'. Did you mean 'list'?\n", commandArg)
			showHelp(nil, getDefaultRef())
			return
		}

		// Warn about extra arguments.
		if len(args) > 1 {
			fmt.Printf("Warning: Extra arguments found after '%s'. Ignoring: %v\n", commandArg, args[1:])
		}

		err := listComponents(listRef)
		if err != nil {
			fmt.Printf("Error listing components: %v\n", err)
		}
		return
	}

	// Handle the 'upgrade' command.
	if strings.HasPrefix(commandArg, "upgrade") {
		var ref string

		if strings.Contains(commandArg, "@") {
			parts := strings.SplitN(commandArg, "@", 2)
			if len(parts) == 2 && parts[0] == "upgrade" && parts[1] != "" {
				ref = parts[1]
				fmt.Printf("Updating templUI cli using specified ref: %s\n", ref)
			} else {
				fmt.Printf("Error: Invalid format '%s'. Use 'upgrade' or 'upgrade@<ref>'.\n", commandArg)
				return
			}
		}

		if err := updateCLI(ref); err != nil {
			fmt.Printf("Error upgrading templUI cli: %v\n", err)
		}
		return
	}

	// Fallback for unknown commands.
	fmt.Printf("Error: Unknown command '%s'\n", commandArg)
	showHelp(nil, getDefaultRef())
}

// showHelp displays the command usage instructions.
func showHelp(manifest *Manifest, refUsedForHelp string) {
	fmt.Println("templUI " + version + " - The UI Kit for templ" + "\n")
	fmt.Println("Usage:")
	fmt.Println("  templui init[@<ref>]                - Initialize config and install utils from <ref>")
	fmt.Println("  templui -f init[@<ref>]             - Force reinitialize and repair incomplete config")
	fmt.Println("  templui add[@<ref>] <comp>...       - Add component(s) from specified <ref>")
<<<<<<< HEAD
	fmt.Println("  templui add[@<ref>] *               - Add all components from specified <ref>")
	fmt.Println("  templui list[@<ref>]                - List available components and utils from <ref>")
	fmt.Println("  templui upgrade[@<ref>]             - Upgrades the cli to <ref> or latest if no <ref> was given")
=======
	fmt.Println("  templui add[@<ref>] \"*\"             - Add all components from specified <ref>")
	fmt.Println("  templui list[@<ref>]               - List available components and utils from <ref>")
>>>>>>> 52b15864
	fmt.Println("  templui -v, --version               - Show installer version")
	fmt.Println("  templui -h, --help                  - Show this help message")
	fmt.Println("\n<ref> can be a branch name, tag name, or commit hash.")
	fmt.Printf("If no <ref> is specified, components are fetched from the default ref (currently '%s').\n", refUsedForHelp)
	fmt.Println("\nFlags:")
	flag.PrintDefaults() // Display defined flags (-f, --force).

	// Show component/util list only if -h was used and manifest was fetched.
	if manifest != nil {
		if len(manifest.Components) > 0 {
			fmt.Printf("\nAvailable components in manifest (fetched from ref '%s'):\n", refUsedForHelp)
			for _, comp := range manifest.Components {
				desc := comp.Description
				if len(desc) > 60 {
					desc = desc[:57] + "..."
				}
				fmt.Printf("  - %-15s: %s\n", comp.Name, desc)
			}
		} else {
			fmt.Printf("\nNo components found in manifest for ref '%s'.\n", refUsedForHelp)
		}
		if len(manifest.Utils) > 0 {
			fmt.Printf("\nAvailable utils in ref '%s':\n", refUsedForHelp)
			for _, util := range manifest.Utils {
				utilName := filepath.Base(util.Path)
				if util.Description != "" {
					desc := util.Description
					if len(desc) > 50 {
						desc = desc[:47] + "..."
					}
					fmt.Printf("  - %-20s : %s\n", utilName, desc)
				} else {
					fmt.Printf("  - %s\n", utilName)
				}
			}
		}
	} else {
		// Hint for users who call the tool without arguments.
		fmt.Println("\nUse 'templui list' or 'templui list@<ref>' to see available components and utils.")
	}
}

// initConfig handles the creation of the config file and initial utils installation.
func initConfig(ref string, force bool) {
	configExists := false
	if _, err := os.Stat(configFileName); err == nil {
		configExists = true
	}

	if configExists {
		// Config exists - check if it needs repair or if force is specified
		if !force {
			// Check if existing config has missing fields
			_, err := loadConfig()
			if err != nil {
				fmt.Println("Config file exists but has issues. Use 'templui init --force' to repair missing fields and reinstall utils.")
				return
			}
			fmt.Println("Config file already exists and is complete. Use 'templui init --force' to reinstall utils if needed.")
			// Don't reinstall utils unless forced
			return
		} else {
			fmt.Println("Config file exists. Checking for missing fields and reinstalling utils (--force specified)...")

			// Try to load existing config and repair missing fields
			_, err := loadConfig()
			if err != nil {
				fmt.Println("Repairing config file with missing fields...")

				// Load partial config to see what we have
				var partialConfig Config
				if configData, readErr := os.ReadFile(configFileName); readErr == nil {
					json.Unmarshal(configData, &partialConfig)
				}

				// Prompt for missing fields
				if partialConfig.ComponentsDir == "" {
					fmt.Printf("Enter the directory for components [components]: ")
					var componentsDir string
					fmt.Scanln(&componentsDir)
					if componentsDir == "" {
						componentsDir = "components"
					}
					partialConfig.ComponentsDir = componentsDir
				}

				if partialConfig.UtilsDir == "" {
					fmt.Printf("Enter the directory for utils [utils]: ")
					var utilsDir string
					fmt.Scanln(&utilsDir)
					if utilsDir == "" {
						utilsDir = "utils"
					}
					partialConfig.UtilsDir = utilsDir
				}

				if partialConfig.ModuleName == "" {
					defaultModuleName := detectModuleName()
					fmt.Printf("Enter your Go module name [%s]: ", defaultModuleName)
					var moduleName string
					fmt.Scanln(&moduleName)
					if moduleName == "" {
						moduleName = defaultModuleName
					}
					partialConfig.ModuleName = moduleName
				}

				if partialConfig.JSDir == "" {
					fmt.Printf("Enter the directory for JavaScript files [assets/js]: ")
					var jsDir string
					fmt.Scanln(&jsDir)
					if jsDir == "" {
						jsDir = "assets/js"
					}
					partialConfig.JSDir = jsDir
				}

				// JSPublicPath is optional - if not set, we'll use a fallback
				if partialConfig.JSPublicPath == "" && partialConfig.JSDir != "" {
					defaultPublicPath := "/" + partialConfig.JSDir
					fmt.Printf("Enter the public path for serving JS files [%s]: ", defaultPublicPath)
					var jsPublicPath string
					fmt.Scanln(&jsPublicPath)
					if jsPublicPath == "" {
						jsPublicPath = defaultPublicPath
					}
					partialConfig.JSPublicPath = jsPublicPath
				}

				// Save repaired config
				data, err := json.MarshalIndent(partialConfig, "", "  ")
				if err != nil {
					fmt.Printf("Error creating config data: %v\n", err)
					return
				}
				err = os.WriteFile(configFileName, data, 0644)
				if err != nil {
					fmt.Printf("Error saving repaired config file: %v\n", err)
					return
				}
				fmt.Println("Config file repaired successfully!")
			} else {
				fmt.Println("Config file is already complete.")
			}
		}
	} else {
		// Config file does not exist, create it.
		fmt.Println("Creating new config file...")

		// Defaults for prompts - no leading ./ for cleaner DX and no dynamic derivation for utilsDir from componentsDir.
		initialPromptComponentsDir := "components"
		initialPromptUtilsDir := "utils" // Fixed default, independent of componentsDir
		defaultModuleName := detectModuleName()

		// Prompt user for configuration values.
		fmt.Printf("Enter the directory for components [%s]: ", initialPromptComponentsDir)
		var componentsDir string
		fmt.Scanln(&componentsDir)
		if componentsDir == "" {
			componentsDir = initialPromptComponentsDir
		} else if strings.HasPrefix(componentsDir, "/") {
			originalPath := componentsDir
			componentsDir = strings.TrimPrefix(componentsDir, "/")
			fmt.Printf("Hint: Absolute path '%s' detected. Using relative path '%s' to avoid potential permission issues.\n", originalPath, componentsDir)
		}

		fmt.Printf("Enter the directory for utils [%s]: ", initialPromptUtilsDir)
		var utilsDir string
		fmt.Scanln(&utilsDir)
		if utilsDir == "" {
			utilsDir = initialPromptUtilsDir
		} else if strings.HasPrefix(utilsDir, "/") {
			originalPath := utilsDir
			utilsDir = strings.TrimPrefix(utilsDir, "/")
			fmt.Printf("Hint: Absolute path '%s' detected. Using relative path '%s' to avoid potential permission issues.\n", originalPath, utilsDir)
		}

		fmt.Printf("Enter your Go module name [%s]: ", defaultModuleName)
		var moduleName string
		fmt.Scanln(&moduleName)
		if moduleName == "" {
			moduleName = defaultModuleName
		}

		fmt.Printf("Enter the directory for JavaScript files [assets/js]: ")
		var jsDir string
		fmt.Scanln(&jsDir)
		if jsDir == "" {
			jsDir = "assets/js"
		} else if strings.HasPrefix(jsDir, "/") {
			originalPath := jsDir
			jsDir = strings.TrimPrefix(jsDir, "/")
			fmt.Printf("Hint: Absolute path '%s' detected. Using relative path '%s' to avoid potential permission issues.\n", originalPath, jsDir)
		}

		fmt.Printf("Enter the public path for serving JS files [/%s]: ", jsDir)
		var jsPublicPath string
		fmt.Scanln(&jsPublicPath)
		if jsPublicPath == "" {
			jsPublicPath = "/" + jsDir
		}

		config := Config{
			ComponentsDir: componentsDir,
			UtilsDir:      utilsDir,
			ModuleName:    moduleName,
			JSDir:         jsDir,
			JSPublicPath:  jsPublicPath,
		}

		data, err := json.MarshalIndent(config, "", "  ")
		if err != nil {
			fmt.Printf("Error creating config data: %v\n", err)
			return
		}
		err = os.WriteFile(configFileName, data, 0644)
		if err != nil {
			fmt.Printf("Error saving config file: %v\n", err)
			return
		}
		fmt.Println("Config file created successfully at", configFileName)
		fmt.Printf("Components will be installed to: %s\n", config.ComponentsDir)
		fmt.Printf("Utils will be installed to: %s\n", config.UtilsDir)
		fmt.Printf("Using module name: %s\n", config.ModuleName)
		fmt.Printf("JavaScript files will be saved to: %s\n", config.JSDir)
		if config.JSPublicPath != "" {
			fmt.Printf("JavaScript files will be served from: %s\n", config.JSPublicPath)
		}
	}

	// Only install utils if we created a new config or if force was specified
	if !configExists || force {
		// Install the default utilities.
		config, err := loadConfig()
		if err != nil {
			fmt.Printf("Error loading config: %v\n", err)
			return
		}

		// Install all available utils from the specified ref.
		fmt.Printf("\nAttempting to install initial utils from ref '%s'...\n", ref)
		manifest, err := fetchManifest(ref)
		if err != nil {
			if strings.Contains(err.Error(), "status code 404") {
				fmt.Printf("Warning: Could not fetch manifest from ref '%s': %v\n", ref, err)
				fmt.Printf("  Check if the ref '%s' exists and contains the file '%s'.\n", ref, manifestPath)
			} else {
				fmt.Printf("Warning: Could not fetch manifest to install initial utils: %v\n", err)
			}
			return
		}

		if len(manifest.Utils) == 0 {
			fmt.Println("No utils defined in the manifest. Skipping initial utils installation.")
			return
		}

		allUtilPaths := []string{}
		fmt.Println("Found utils in manifest:")
		for _, utilDef := range manifest.Utils {
			allUtilPaths = append(allUtilPaths, utilDef.Path)
			fmt.Printf(" - %s\n", utilDef.Path)
		}

		// Pass the force flag from the init command.
		err = installUtils(config, allUtilPaths, ref, force)
		if err != nil {
			fmt.Printf("Error during initial utils installation: %v\n", err)
		} else {
			fmt.Println("Initial utils installation completed.")
		}
	}
}

// detectModuleName tries to read the module name from go.mod.
func detectModuleName() string {
	data, err := os.ReadFile("go.mod")
	if err != nil {
		fmt.Println("Warning: Could not read go.mod to detect module name. Using default.")
		return "your/module/path" // Provide a fallback placeholder
	}
	re := regexp.MustCompile(`(?m)^\s*module\s+(\S+)`)
	matches := re.FindSubmatch(data)
	if len(matches) < 2 {
		fmt.Println("Warning: Could not parse module name from go.mod. Using default.")
		return "your/module/path"
	}
	return string(matches[1])
}

// loadConfig reads and parses the .templui.json configuration file.
// Returns an error if the config file doesn't exist or required fields are missing.
func loadConfig() (Config, error) {
	var config Config

	// Check if config file exists
	if _, err := os.Stat(configFileName); os.IsNotExist(err) {
		return config, fmt.Errorf("🚫 Config file not found!\n📁 Looking for: %s\n\n🚀 To get started, run: templui init", configFileName)
	}

	// Read and parse existing config file
	data, err := os.ReadFile(configFileName)
	if err != nil {
		return config, fmt.Errorf("error reading config file: %w", err)
	}

	err = json.Unmarshal(data, &config)
	if err != nil {
		return config, fmt.Errorf("error parsing config file: %w", err)
	}

	// Validate required fields
	var missingFields []string
	if config.ComponentsDir == "" {
		missingFields = append(missingFields, "componentsDir")
	}
	if config.UtilsDir == "" {
		missingFields = append(missingFields, "utilsDir")
	}
	if config.ModuleName == "" {
		missingFields = append(missingFields, "moduleName")
	}
	if config.JSDir == "" {
		missingFields = append(missingFields, "jsDir")
	}
	if config.JSPublicPath == "" {
		missingFields = append(missingFields, "jsPublicPath")
	}

	if len(missingFields) > 0 {
		var errorMsg strings.Builder
		errorMsg.WriteString("❌ Config file is incomplete!\n")
		errorMsg.WriteString("📋 Missing required fields:\n")
		for _, field := range missingFields {
			errorMsg.WriteString(fmt.Sprintf("   • %s\n", field))
		}
		errorMsg.WriteString("\n🔧 To fix this, run: templui -f init")
		return config, fmt.Errorf("%s", errorMsg.String())
	}

	return config, nil
}

// fetchManifest downloads and parses the manifest.json file for a given git ref.
func fetchManifest(ref string) (Manifest, error) {
	manifestURL := rawContentBaseURL + ref + "/" + manifestPath
	resp, err := http.Get(manifestURL)
	if err != nil {
		return Manifest{}, fmt.Errorf("failed to start download: %w", err)
	}
	defer resp.Body.Close()

	if resp.StatusCode != http.StatusOK {
		bodyBytes, _ := io.ReadAll(resp.Body)
		return Manifest{}, fmt.Errorf("failed to download manifest from %s: status code %d, message: %s", manifestURL, resp.StatusCode, string(bodyBytes))
	}

	body, err := io.ReadAll(resp.Body)
	if err != nil {
		return Manifest{}, fmt.Errorf("failed to read response body: %w", err)
	}

	var manifest Manifest
	err = json.Unmarshal(body, &manifest)
	if err != nil {
		return Manifest{}, fmt.Errorf("failed to parse manifest JSON (from %s): %w", manifestURL, err)
	}

	return manifest, nil
}

// downloadFile fetches the content of a single file from a URL.
func downloadFile(url string) ([]byte, error) {
	resp, err := http.Get(url)
	if err != nil {
		return nil, fmt.Errorf("failed to start download from %s: %w", url, err)
	}
	defer resp.Body.Close()

	if resp.StatusCode != http.StatusOK {
		bodyBytes, _ := io.ReadAll(resp.Body)
		return nil, fmt.Errorf("failed to download file from %s: status code %d, message: %s", url, resp.StatusCode, string(bodyBytes))
	}

	data, err := io.ReadAll(resp.Body)
	if err != nil {
		return nil, fmt.Errorf("failed to read response body from %s: %w", url, err)
	}
	return data, nil
}

// installComponent handles the installation of a single component and its dependencies.
func installComponent(
	config Config,
	comp ComponentDef,
	componentMap map[string]ComponentDef,
	ref string,
	installed map[string]bool,
	requiredUtils map[string]bool,
	force bool,
) error {
	if installed[comp.Name] {
		return nil // Already processed in this run
	}
	installed[comp.Name] = true

	fmt.Printf("\n📦 Processing component: %s (from ref: %s)\n", comp.Name, ref)

	// Install dependencies first recursively.
	for _, depName := range comp.Dependencies {
		if installed[depName] {
			continue
		}
		depComp, exists := componentMap[depName]
		if !exists {
			fmt.Printf("Warning: Dependency '%s' for component '%s' not found in manifest for ref '%s'. Skipping dependency.\n", depName, comp.Name, ref)
			continue
		}
		// Pass force flag to recursive calls.
		err := installComponent(config, depComp, componentMap, ref, installed, requiredUtils, force)
		if err != nil {
			return fmt.Errorf("failed to install dependency '%s' for '%s': %w", depName, comp.Name, err)
		}
		fmt.Printf("   ✅ Installed dependency: %s\n", depName)
	}

	// Download and write component files.
	fmt.Printf("   📁 Installing files for: %s\n", comp.Name)
	repoComponentBasePath := "internal/components/"

	for _, repoFilePath := range comp.Files {
		// Determine the destination path, preserving subdirectory structure.
		var destPath string
		if strings.HasPrefix(repoFilePath, repoComponentBasePath) {
			relativePath := repoFilePath[len(repoComponentBasePath):]
			destPath = filepath.Join(config.ComponentsDir, relativePath)
		} else {
			// Fallback for unexpected paths (shouldn't happen with proper manifest).
			fmt.Printf("  Warning: File path '%s' does not start with '%s'. Placing it directly in '%s'.\n", repoFilePath, repoComponentBasePath, config.ComponentsDir)
			fileName := filepath.Base(repoFilePath)
			destPath = filepath.Join(config.ComponentsDir, fileName)
		}

		// Ensure the destination directory exists.
		compDestDir := filepath.Dir(destPath)
		err := os.MkdirAll(compDestDir, 0755)
		if err != nil {
			return fmt.Errorf("failed to create destination directory '%s': %w", compDestDir, err)
		}

		// Check if file exists and handle overwrite logic.
		fileExists := false
		if _, err := os.Stat(destPath); err == nil {
			fileExists = true
		}

		shouldWriteFile := true // Assume write unless file exists and is up-to-date or user skips.

		if fileExists {
			existingRef, _ := readFileVersion(destPath)
			if existingRef == ref {
				// File is up-to-date, but check if force flag is set
				if force {
					fmt.Printf("      ⚠️  File '%s' already up-to-date (ref: %s). Forcing overwrite.\n", destPath, ref)
				} else {
					fmt.Printf("      ℹ️  File '%s' already up-to-date (ref: %s). Skipping.\n", destPath, ref)
					shouldWriteFile = false
				}
			} else {
				// Versions differ or existing version couldn't be read.
				if force {
					fmt.Printf("      ⚠️  File '%s' exists (Version: '%s'). Forcing overwrite with ref '%s'.\n", destPath, existingRef, ref)
				} else {
					shouldOverwrite := askForOverwrite(destPath, existingRef, ref)
					if !shouldOverwrite {
						fmt.Printf("      ⏭️  Skipping overwrite for '%s'.\n", destPath)
						shouldWriteFile = false
					}
				}
			}
		}

		// Proceed with download and write only if necessary.
		if shouldWriteFile {
			fileURL := rawContentBaseURL + ref + "/" + repoFilePath
			fmt.Printf("      ⬇️  Downloading %s...\n", fileURL)
			data, err := downloadFile(fileURL)
			if err != nil {
				fileNameForError := filepath.Base(repoFilePath)
				return fmt.Errorf("failed to download file '%s' for component '%s' from %s: %w", fileNameForError, comp.Name, fileURL, err)
			}

			// Add version comment and replace imports.
			versionComment := fmt.Sprintf("// templui component %s - version: %s installed by templui %s\n", comp.Name, ref, version)
			modifiedData := append([]byte(versionComment), data...)
			if strings.HasSuffix(repoFilePath, ".templ") || strings.HasSuffix(repoFilePath, ".go") {
				modifiedData = replaceImports(modifiedData, config, comp.Name)
			}

			// Write the file.
			err = os.WriteFile(destPath, modifiedData, 0644)
			if err != nil {
				return fmt.Errorf("failed to write file '%s': %w", destPath, err)
			}
			if fileExists {
				fmt.Printf("      ✅ Overwritten %s\n", destPath)
			} else {
				fmt.Printf("      ✅ Installed %s\n", destPath)
			}
		}
	}

	// Collect required utils for later installation.
	for _, repoUtilPath := range comp.RequiredUtils {
		requiredUtils[repoUtilPath] = true
	}

	// Handle JavaScript files if component requires them
	if comp.HasJS && config.JSDir != "" {
		err := installComponentJS(config, comp, ref, force)
		if err != nil {
			return fmt.Errorf("failed to install JavaScript for component '%s': %w", comp.Name, err)
		}
	}

	return nil
}

// installUtils handles the installation of required utility files.
func installUtils(config Config, utilPaths []string, ref string, force bool) error {
	if len(utilPaths) == 0 {
		return nil
	}

	utilsBaseDestDir := config.UtilsDir
	fmt.Printf("Ensuring utils are installed in: %s (from ref: %s)\n", utilsBaseDestDir, ref)
	repoUtilBasePath := "internal/utils/"

	// Ensure base utils directory exists.
	err := os.MkdirAll(utilsBaseDestDir, 0755)
	if err != nil {
		return fmt.Errorf("failed to create base utils directory '%s': %w", utilsBaseDestDir, err)
	}

	for _, repoUtilPath := range utilPaths {
		// Determine destination path, preserving subdirectory structure.
		var destPath string
		if strings.HasPrefix(repoUtilPath, repoUtilBasePath) {
			relativePath := repoUtilPath[len(repoUtilBasePath):]
			destPath = filepath.Join(utilsBaseDestDir, relativePath)
		} else {
			fmt.Printf("  Warning: Util path '%s' does not start with '%s'. Placing it directly in '%s'.\n", repoUtilPath, repoUtilBasePath, utilsBaseDestDir)
			fileName := filepath.Base(repoUtilPath)
			destPath = filepath.Join(utilsBaseDestDir, fileName)
		}

		// Ensure the specific util directory exists.
		utilDestDir := filepath.Dir(destPath)
		err := os.MkdirAll(utilDestDir, 0755)
		if err != nil {
			return fmt.Errorf("failed to create destination utils directory '%s': %w", utilDestDir, err)
		}

		// Check if file exists and handle overwrite logic.
		fileExists := false
		if _, err := os.Stat(destPath); err == nil {
			fileExists = true
		}

		shouldWriteFile := true

		if fileExists {
			existingRef, _ := readFileVersion(destPath)
			if existingRef == ref {
				fmt.Printf("  Info: Util file '%s' already up-to-date (ref: %s). Skipping.\n", destPath, ref)
				shouldWriteFile = false
			} else {
				if force {
					fmt.Printf("  Info: Util file '%s' exists (Version: '%s'). Forcing overwrite with ref '%s'.\n", destPath, existingRef, ref)
				} else {
					shouldOverwrite := askForOverwrite(destPath, existingRef, ref)
					if !shouldOverwrite {
						fmt.Printf("  Info: Skipping overwrite for '%s'.\n", destPath)
						shouldWriteFile = false
					}
				}
			}
		}

		if shouldWriteFile {
			fileURL := rawContentBaseURL + ref + "/" + repoUtilPath
			fmt.Printf("   Downloading util %s...\n", fileURL)
			data, err := downloadFile(fileURL)
			if err != nil {
				fileNameForError := filepath.Base(repoUtilPath)
				return fmt.Errorf("failed to download util '%s' from %s: %w", fileNameForError, fileURL, err)
			}

			// Add version comment and replace imports.
			utilNameForComment := filepath.Base(repoUtilPath)
			versionComment := fmt.Sprintf("// templui util %s - version: %s installed by templui %s\n", utilNameForComment, ref, version)
			modifiedData := append([]byte(versionComment), data...)
			if strings.HasSuffix(repoUtilPath, ".go") {
				modifiedData = replaceImports(modifiedData, config, "")
			}

			// Write the file.
			err = os.WriteFile(destPath, modifiedData, 0644)
			if err != nil {
				return fmt.Errorf("failed to write util file '%s': %w", destPath, err)
			}
			if fileExists {
				fmt.Printf("   Overwritten %s\n", destPath)
			} else {
				fmt.Printf("   Installed %s\n", destPath)
			}
		}
	}

	return nil
}

// installComponentJS handles the installation of JavaScript files for a component
// and automatically adds Script() template at the end of .templ files
func installComponentJS(config Config, comp ComponentDef, ref string, force bool) error {
	jsFileName := comp.Name + ".min.js"
	// Load from component directory instead of component_scripts
	jsSourceURL := rawContentBaseURL + ref + "/internal/components/" + comp.Name + "/" + jsFileName
	jsDestPath := filepath.Join(config.JSDir, jsFileName)

	// Ensure JS directory exists
	err := os.MkdirAll(config.JSDir, 0755)
	if err != nil {
		return fmt.Errorf("failed to create JS directory '%s': %w", config.JSDir, err)
	}

	// Check if JS file exists and handle overwrite logic
	fileExists := false
	if _, err := os.Stat(jsDestPath); err == nil {
		fileExists = true
	}

	shouldWriteJS := true
	if fileExists && !force {
		fmt.Printf("   JavaScript file '%s' already exists. Overwrite? (y/N): ", jsDestPath)
		var response string
		fmt.Scanln(&response)
		shouldWriteJS = strings.ToLower(strings.TrimSpace(response)) == "y"
	}

	if shouldWriteJS {
		fmt.Printf("   Downloading JavaScript: %s\n", jsSourceURL)
		jsData, err := downloadFile(jsSourceURL)
		if err != nil {
			return fmt.Errorf("failed to download JS file from %s: %w", jsSourceURL, err)
		}

		err = os.WriteFile(jsDestPath, jsData, 0644)
		if err != nil {
			return fmt.Errorf("failed to write JS file '%s': %w", jsDestPath, err)
		}

		if fileExists {
			fmt.Printf("   Overwritten %s\n", jsDestPath)
		} else {
			fmt.Printf("   Installed %s\n", jsDestPath)
		}
	}

	// Add Script() template to .templ files
	err = addScriptTemplateToFiles(config, comp, jsFileName)
	if err != nil {
		return fmt.Errorf("failed to add Script() template: %w", err)
	}

	return nil
}

// addScriptTemplateToFiles adds Script() template at the end of .templ files
func addScriptTemplateToFiles(config Config, comp ComponentDef, jsFileName string) error {
	repoComponentBasePath := "internal/components/"

	for _, repoFilePath := range comp.Files {
		if !strings.HasSuffix(repoFilePath, ".templ") {
			continue // Only process .templ files
		}

		// Determine the destination path
		var destPath string
		if strings.HasPrefix(repoFilePath, repoComponentBasePath) {
			relativePath := repoFilePath[len(repoComponentBasePath):]
			destPath = filepath.Join(config.ComponentsDir, relativePath)
		} else {
			fileName := filepath.Base(repoFilePath)
			destPath = filepath.Join(config.ComponentsDir, fileName)
		}

		// Check if file exists
		if _, err := os.Stat(destPath); os.IsNotExist(err) {
			continue // Skip if .templ file doesn't exist
		}

		// Read the current file content
		content, err := os.ReadFile(destPath)
		if err != nil {
			return fmt.Errorf("failed to read .templ file '%s': %w", destPath, err)
		}

		contentStr := string(content)

		// Create the web path for the JavaScript file
		// Use jsPublicPath if set, otherwise fallback to "/" + jsDir
		var webPath string
		if config.JSPublicPath != "" {
			// Use configured public path
			webPath = strings.TrimSuffix(config.JSPublicPath, "/") + "/" + jsFileName
		} else {
			// Fallback to jsDir (backward compatible)
			webPath = "/" + filepath.ToSlash(filepath.Join(config.JSDir, jsFileName))
		}

		// Check if Script() template already exists
		if strings.Contains(contentStr, "templ Script()") {
			fmt.Printf("   Script() template already exists in %s\n", destPath)
			continue
		}

		// Create the Script() template with correct templ syntax
		scriptTemplate := fmt.Sprintf(`templ Script() {
	<script defer src="%s"></script>
}`, webPath)

		// Add Script() template at the end
		newContent := strings.TrimSpace(contentStr) + "\n\n" + scriptTemplate + "\n"

		// Write the updated content
		err = os.WriteFile(destPath, []byte(newContent), 0644)
		if err != nil {
			return fmt.Errorf("failed to write updated .templ file '%s': %w", destPath, err)
		}

		fmt.Printf("   Added Script() template to %s\n", destPath)
	}

	return nil
}

// listComponents fetches the manifest and lists available components and utils.
func listComponents(ref string) error {
	fmt.Printf("Fetching component manifest from ref '%s'...\n", ref)
	manifest, err := fetchManifest(ref)
	if err != nil {
		if strings.Contains(err.Error(), "status code 404") {
			return fmt.Errorf("could not fetch manifest: ref '%s' not found or does not contain '%s'", ref, manifestPath)
		}
		return fmt.Errorf("could not fetch manifest: %w", err)
	}

	fmt.Printf("\nAvailable components in ref '%s' (Manifest Version: %s):\n", ref, manifest.Version)
	if len(manifest.Components) == 0 {
		fmt.Println("  No components found in this manifest.")
	} else {
		// Print components.
		for _, comp := range manifest.Components {
			desc := comp.Description
			if len(desc) > 45 {
				desc = desc[:42] + "..."
			}

			jsStatus := ""
			if comp.HasJS {
				jsStatus = " [JS]"
			}

			fmt.Printf("  - %-20s : %s%s\n", comp.Name, desc, jsStatus)
		}
	}

	// Print utils.
	if len(manifest.Utils) > 0 {
		fmt.Printf("\nAvailable utils in ref '%s':\n", ref)
		for _, util := range manifest.Utils {
			utilName := filepath.Base(util.Path)
			if util.Description != "" {
				desc := util.Description
				if len(desc) > 50 {
					desc = desc[:47] + "..."
				}
				fmt.Printf("  - %-20s : %s\n", utilName, desc)
			} else {
				fmt.Printf("  - %s\n", utilName)
			}
		}
	}

	return nil
}

// updateCLI attempts to install a new version of the templUI cli based on the passed in ref.
func updateCLI(ref string) error {
	if ref == "" {
		ref = "latest"
	}
	cmd := exec.Command("go", "install", fmt.Sprintf("github.com/axzilla/templui/cmd/templui@%s", ref))
	output, err := cmd.Output()
	if err != nil {
		return err
	}

	fmt.Print(string(output))
	fmt.Printf("Updated templUI to ref '%s'\n", ref)
	return nil
}

// readFileVersion reads the version ref from the comment in the first line of a file.
func readFileVersion(filePath string) (string, error) {
	file, err := os.Open(filePath)
	if err != nil {
		if os.IsNotExist(err) {
			return "", nil // File not existing is not an error here.
		}
		return "", fmt.Errorf("failed to open file %s: %w", filePath, err)
	}
	defer file.Close()

	// Read only the first line.
	scanner := bufio.NewScanner(file)
	if scanner.Scan() {
		line := scanner.Text()
		matches := versionRegex.FindStringSubmatch(line)
		if len(matches) > 1 {
			return matches[1], nil // Return the captured ref.
		}
	}

	if err := scanner.Err(); err != nil {
		return "", fmt.Errorf("error scanning file %s: %w", filePath, err)
	}

	return "", nil // No version comment found.
}

// askForOverwrite prompts the user to confirm overwriting an existing file.
func askForOverwrite(filePath, oldRef, newRef string) bool {
	reader := bufio.NewReader(os.Stdin)

	oldVersionStr := oldRef
	if oldVersionStr == "" {
		oldVersionStr = "<unknown or no comment>"
	}

	fmt.Printf("  Confirm: File '%s' (Existing Version: %s) differs from requested ref '%s'. Overwrite? [y/N]: ",
		filePath, oldVersionStr, newRef)

	input, err := reader.ReadString('\n')
	if err != nil {
		fmt.Printf("\nError reading input: %v. Assuming No.\n", err)
		return false
	}

	input = strings.ToLower(strings.TrimSpace(input))
	return input == "y"
}

// replaceImports replaces internal templUI import paths with the user's configured module name and paths.
func replaceImports(data []byte, config Config, context string) []byte {
	content := string(data)
	// Pattern to find "github.com/axzilla/templui/internal/..." imports.
	// It captures the part after "internal/", e.g., "components/icon" or "utils".
	internalImportPattern := `"github.com/axzilla/templui/internal/([^"]+)"`
	re := regexp.MustCompile(internalImportPattern)

	modified := false // Flag to track if any replacement occurred

	newContent := re.ReplaceAllStringFunc(content, func(originalFullImport string) string {
		// originalFullImport is like: "github.com/axzilla/templui/internal/components/icon" (with quotes)
		// submatches[0] is originalFullImport
		// submatches[1] is the captured group, e.g., "components/icon" or "utils"
		submatches := re.FindStringSubmatch(originalFullImport)
		if len(submatches) < 2 {
			return originalFullImport // Should not happen if regex matches
		}
		repoRelativePath := submatches[1] // This is "components/icon" or "utils"

		var newImportPath string
		if strings.HasPrefix(repoRelativePath, "components/") {
			// For "components/icon", new path is "config.ModuleName/config.ComponentsDir/icon"
			componentName := strings.TrimPrefix(repoRelativePath, "components/")
			newImportPath = fmt.Sprintf("%s/%s/%s", config.ModuleName, config.ComponentsDir, componentName)
			modified = true
		} else if repoRelativePath == "utils" || strings.HasPrefix(repoRelativePath, "utils/") {
			// For "utils", new path is "config.ModuleName/config.UtilsDir"
			// For "utils/sub", new path is "config.ModuleName/config.UtilsDir/sub"
			utilSubPath := strings.TrimPrefix(repoRelativePath, "utils") // "" or "/sub"
			utilSubPath = strings.TrimPrefix(utilSubPath, "/")           // "sub" or ""

			if utilSubPath == "" {
				newImportPath = fmt.Sprintf("%s/%s", config.ModuleName, config.UtilsDir)
			} else {
				newImportPath = fmt.Sprintf("%s/%s/%s", config.ModuleName, config.UtilsDir, utilSubPath)
			}
			modified = true
		} else {
			// Path doesn't match known structures, return original.
			return originalFullImport
		}
		return fmt.Sprintf(`"%s"`, newImportPath)
	})

	if modified { // Use the flag to log
		logPrefix := "    ->"
		if context != "" {
			logPrefix = fmt.Sprintf("    -> [%s]", context)
		}
		fmt.Printf("%s Adjusted import paths according to .templui.json config.\n", logPrefix)
	}

	return []byte(newContent)
}<|MERGE_RESOLUTION|>--- conflicted
+++ resolved
@@ -369,14 +369,9 @@
 	fmt.Println("  templui init[@<ref>]                - Initialize config and install utils from <ref>")
 	fmt.Println("  templui -f init[@<ref>]             - Force reinitialize and repair incomplete config")
 	fmt.Println("  templui add[@<ref>] <comp>...       - Add component(s) from specified <ref>")
-<<<<<<< HEAD
-	fmt.Println("  templui add[@<ref>] *               - Add all components from specified <ref>")
+	fmt.Println("  templui add[@<ref>] \"*\"           - Add all components from specified <ref>")
 	fmt.Println("  templui list[@<ref>]                - List available components and utils from <ref>")
-	fmt.Println("  templui upgrade[@<ref>]             - Upgrades the cli to <ref> or latest if no <ref> was given")
-=======
-	fmt.Println("  templui add[@<ref>] \"*\"             - Add all components from specified <ref>")
-	fmt.Println("  templui list[@<ref>]               - List available components and utils from <ref>")
->>>>>>> 52b15864
+  fmt.Println("  templui upgrade[@<ref>]             - Upgrades the cli to <ref> or latest if no <ref> was given")
 	fmt.Println("  templui -v, --version               - Show installer version")
 	fmt.Println("  templui -h, --help                  - Show this help message")
 	fmt.Println("\n<ref> can be a branch name, tag name, or commit hash.")
