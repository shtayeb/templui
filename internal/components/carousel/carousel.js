(function () {
<<<<<<< HEAD
  // Global setup - runs once
  let initialized = false;
  const autoplayIntervals = new Map();
  let intersectionObserver = null;
  
  function setupGlobalHandlers() {
    if (initialized) return;
    initialized = true;
    
    // Single click handler for ALL carousels
    document.addEventListener('click', (e) => {
      // Previous button
      if (e.target.closest('.carousel-prev')) {
        const carousel = e.target.closest('.carousel-component');
        if (carousel) moveCarousel(carousel, -1);
        return;
=======
  function initCarousel(carousel) {
    if (!carousel || carousel.hasAttribute("data-tui-carousel-initialized")) return;
    carousel.setAttribute("data-tui-carousel-initialized", "true");
    
    const track = carousel.querySelector(".carousel-track");
    const items = Array.from(track?.querySelectorAll(".carousel-item") || []);
    if (items.length === 0) return;

    const indicators = Array.from(
      carousel.querySelectorAll(".carousel-indicator")
    );
    const prevBtn = carousel.querySelector(".carousel-prev");
    const nextBtn = carousel.querySelector(".carousel-next");

    const state = {
      currentIndex: 0,
      slideCount: items.length,
      autoplay: carousel.getAttribute("data-tui-carousel-autoplay") === "true",
      interval: parseInt(carousel.getAttribute("data-tui-carousel-interval") || 5000),
      loop: carousel.getAttribute("data-tui-carousel-loop") === "true",
      autoplayInterval: null,
      isHovering: false,
      isDragging: false,
      startX: 0,
      currentX: 0,
      dragStartTime: 0,
    };

    function updateTrackPosition() {
      track.style.transform = `translateX(-${state.currentIndex * 100}%)`;
    }

    function updateIndicators() {
      indicators.forEach((indicator, i) => {
        if (i < state.slideCount) {
          if (i === state.currentIndex) {
            indicator.classList.add("bg-primary");
            indicator.classList.remove("bg-foreground/30");
          } else {
            indicator.classList.remove("bg-primary");
            indicator.classList.add("bg-foreground/30");
          }
          indicator.style.display = "";
        } else {
          indicator.style.display = "none";
        }
      });
    }

    function updateButtons() {
      if (prevBtn) {
        prevBtn.disabled = !state.loop && state.currentIndex === 0;
        prevBtn.classList.toggle("opacity-50", prevBtn.disabled);
        prevBtn.classList.toggle("cursor-not-allowed", prevBtn.disabled);
      }

      if (nextBtn) {
        nextBtn.disabled =
          !state.loop && state.currentIndex === state.slideCount - 1;
        nextBtn.classList.toggle("opacity-50", nextBtn.disabled);
        nextBtn.classList.toggle("cursor-not-allowed", nextBtn.disabled);
>>>>>>> 755b22da
      }
      
      // Next button
      if (e.target.closest('.carousel-next')) {
        const carousel = e.target.closest('.carousel-component');
        if (carousel) moveCarousel(carousel, 1);
        return;
      }
      
      // Indicators
      const indicator = e.target.closest('.carousel-indicator');
      if (indicator) {
        const carousel = indicator.closest('.carousel-component');
        if (carousel) {
          const indicators = carousel.querySelectorAll('.carousel-indicator');
          const index = Array.from(indicators).indexOf(indicator);
          if (index >= 0) setCarouselIndex(carousel, index);
        }
      }
    });
    
    // Touch handling
    let touchStartX = 0;
    document.addEventListener('touchstart', (e) => {
      const track = e.target.closest('.carousel-track');
      if (track) {
        touchStartX = e.touches[0].clientX;
      }
    }, { passive: true });
    
    document.addEventListener('touchend', (e) => {
      const track = e.target.closest('.carousel-track');
      if (track) {
        const carousel = track.closest('.carousel-component');
        const touchEndX = e.changedTouches[0].clientX;
        const diff = touchStartX - touchEndX;
        if (Math.abs(diff) > 50) {
          moveCarousel(carousel, diff > 0 ? 1 : -1);
        }
      }
    }, { passive: true });
    
    // Setup IntersectionObserver for autoplay
    intersectionObserver = new IntersectionObserver((entries) => {
      entries.forEach(entry => {
        const carousel = entry.target;
        if (entry.isIntersecting && carousel.dataset.tuiCarouselAutoplay === 'true') {
          startAutoplay(carousel);
        } else {
          stopAutoplay(carousel);
        }
      });
    });
  }
  
  function moveCarousel(carousel, direction) {
    const current = parseInt(carousel.dataset.currentIndex || '0');
    const items = carousel.querySelectorAll('.carousel-item');
    const count = items.length;
    const loop = carousel.dataset.tuiCarouselLoop === 'true';
    
    let next = current + direction;
    
    if (loop) {
      next = (next + count) % count;
    } else {
      next = Math.max(0, Math.min(next, count - 1));
    }
    
    setCarouselIndex(carousel, next);
  }
  
  function setCarouselIndex(carousel, index) {
    const track = carousel.querySelector('.carousel-track');
    const indicators = carousel.querySelectorAll('.carousel-indicator');
    const prevBtn = carousel.querySelector('.carousel-prev');
    const nextBtn = carousel.querySelector('.carousel-next');
    const count = carousel.querySelectorAll('.carousel-item').length;
    const loop = carousel.dataset.tuiCarouselLoop === 'true';
    
    // Update state
    carousel.dataset.currentIndex = index;
    
    // Update track position
    track.style.transform = `translateX(-${index * 100}%)`;
    
    // Update indicators
    indicators.forEach((ind, i) => {
      if (i < count) {
        ind.style.display = '';
        ind.classList.toggle('bg-white', i === index);
        ind.classList.toggle('bg-white/50', i !== index);
      } else {
        ind.style.display = 'none';
      }
    });
    
    // Update buttons
    if (prevBtn) {
      prevBtn.disabled = !loop && index === 0;
      prevBtn.classList.toggle('opacity-50', prevBtn.disabled);
      prevBtn.classList.toggle('cursor-not-allowed', prevBtn.disabled);
    }
<<<<<<< HEAD
    
    if (nextBtn) {
      nextBtn.disabled = !loop && index === count - 1;
      nextBtn.classList.toggle('opacity-50', nextBtn.disabled);
      nextBtn.classList.toggle('cursor-not-allowed', nextBtn.disabled);
=======

    // Unified drag/swipe support for mouse and touch
    if (track) {
      // Set cursor style
      track.style.cursor = "grab";
      
      function startDrag(e) {
        state.isDragging = true;
        state.dragStartTime = Date.now();
        state.startX = e.clientX || e.touches?.[0]?.clientX || 0;
        state.currentX = state.startX;
        
        track.style.cursor = "grabbing";
        track.style.userSelect = "none";
        track.style.transition = "none";
        
        // Stop autoplay during drag
        if (state.autoplay) {
          stopAutoplay();
        }
      }
      
      function drag(e) {
        if (!state.isDragging) return;
        
        e.preventDefault();
        state.currentX = e.clientX || e.touches?.[0]?.clientX || 0;
        const diff = state.currentX - state.startX;
        const currentOffset = -state.currentIndex * 100;
        const dragOffset = (diff / track.offsetWidth) * 100;
        
        track.style.transform = `translateX(${currentOffset + dragOffset}%)`;
      }
      
      function endDrag(e) {
        if (!state.isDragging) return;
        
        state.isDragging = false;
        track.style.cursor = "grab";
        track.style.userSelect = "";
        track.style.transition = "";
        
        const endX = e.clientX || e.changedTouches?.[0]?.clientX || state.currentX;
        const diff = state.startX - endX;
        const threshold = 50; // Minimum drag distance in pixels
        const velocity = Math.abs(diff) / (Date.now() - state.dragStartTime);
        
        // Determine if we should change slide based on distance or velocity
        if (Math.abs(diff) > threshold || velocity > 0.5) {
          if (diff > 0) {
            goToNext();
          } else {
            goToPrev();
          }
        } else {
          // Snap back to current slide
          updateTrackPosition();
        }
        
        // Restart autoplay if it was active
        if (state.autoplay && !state.isHovering) {
          startAutoplay();
        }
      }
      
      // Mouse events
      track.addEventListener("mousedown", startDrag);
      window.addEventListener("mousemove", drag);
      window.addEventListener("mouseup", endDrag);
      
      // Touch events
      track.addEventListener("touchstart", startDrag, { passive: false });
      track.addEventListener("touchmove", drag, { passive: false });
      track.addEventListener("touchend", endDrag, { passive: false });
      
      // Cancel drag on mouse leave
      track.addEventListener("mouseleave", () => {
        if (state.isDragging) {
          endDrag({ clientX: state.currentX });
        }
      });
>>>>>>> 755b22da
    }
  }
  
  function startAutoplay(carousel) {
    stopAutoplay(carousel); // Clear any existing
    
    const interval = parseInt(carousel.dataset.tuiCarouselInterval || '5000');
    const intervalId = setInterval(() => {
      // Don't advance if hovering
      if (!carousel.matches(':hover')) {
        moveCarousel(carousel, 1);
      }
    }, interval);
    
    autoplayIntervals.set(carousel, intervalId);
  }
  
  function stopAutoplay(carousel) {
    const intervalId = autoplayIntervals.get(carousel);
    if (intervalId) {
      clearInterval(intervalId);
      autoplayIntervals.delete(carousel);
    }
  }
  
  function initCarousel(carousel) {
    // Initialize state from DOM or defaults
    const currentIndex = parseInt(carousel.dataset.currentIndex || '0');
    setCarouselIndex(carousel, currentIndex);
    
    // Observe for autoplay
    if (carousel.dataset.tuiCarouselAutoplay === 'true' && intersectionObserver) {
      intersectionObserver.observe(carousel);
    }
  }
  
  function init(root = document) {
    setupGlobalHandlers();
    
    // Initialize all carousels in root
    const carousels = root.querySelectorAll('.carousel-component');
    carousels.forEach(initCarousel);
  }
  
  // Export
  window.templUI = window.templUI || {};
  window.templUI.carousel = { init: init };
  
  // Auto-initialize
  document.addEventListener('DOMContentLoaded', () => init());
})();<|MERGE_RESOLUTION|>--- conflicted
+++ resolved
@@ -1,131 +1,160 @@
 (function () {
-<<<<<<< HEAD
   // Global setup - runs once
   let initialized = false;
   const autoplayIntervals = new Map();
   let intersectionObserver = null;
-  
+
+  // Global drag state (per carousel via data attributes)
   function setupGlobalHandlers() {
     if (initialized) return;
     initialized = true;
-    
+
     // Single click handler for ALL carousels
-    document.addEventListener('click', (e) => {
+    document.addEventListener("click", (e) => {
       // Previous button
-      if (e.target.closest('.carousel-prev')) {
-        const carousel = e.target.closest('.carousel-component');
+      if (e.target.closest(".carousel-prev")) {
+        const carousel = e.target.closest(".carousel-component");
         if (carousel) moveCarousel(carousel, -1);
         return;
-=======
-  function initCarousel(carousel) {
-    if (!carousel || carousel.hasAttribute("data-tui-carousel-initialized")) return;
-    carousel.setAttribute("data-tui-carousel-initialized", "true");
-    
-    const track = carousel.querySelector(".carousel-track");
-    const items = Array.from(track?.querySelectorAll(".carousel-item") || []);
-    if (items.length === 0) return;
-
-    const indicators = Array.from(
-      carousel.querySelectorAll(".carousel-indicator")
-    );
-    const prevBtn = carousel.querySelector(".carousel-prev");
-    const nextBtn = carousel.querySelector(".carousel-next");
-
-    const state = {
-      currentIndex: 0,
-      slideCount: items.length,
-      autoplay: carousel.getAttribute("data-tui-carousel-autoplay") === "true",
-      interval: parseInt(carousel.getAttribute("data-tui-carousel-interval") || 5000),
-      loop: carousel.getAttribute("data-tui-carousel-loop") === "true",
-      autoplayInterval: null,
-      isHovering: false,
-      isDragging: false,
-      startX: 0,
-      currentX: 0,
-      dragStartTime: 0,
-    };
-
-    function updateTrackPosition() {
-      track.style.transform = `translateX(-${state.currentIndex * 100}%)`;
-    }
-
-    function updateIndicators() {
-      indicators.forEach((indicator, i) => {
-        if (i < state.slideCount) {
-          if (i === state.currentIndex) {
-            indicator.classList.add("bg-primary");
-            indicator.classList.remove("bg-foreground/30");
-          } else {
-            indicator.classList.remove("bg-primary");
-            indicator.classList.add("bg-foreground/30");
-          }
-          indicator.style.display = "";
-        } else {
-          indicator.style.display = "none";
-        }
-      });
-    }
-
-    function updateButtons() {
-      if (prevBtn) {
-        prevBtn.disabled = !state.loop && state.currentIndex === 0;
-        prevBtn.classList.toggle("opacity-50", prevBtn.disabled);
-        prevBtn.classList.toggle("cursor-not-allowed", prevBtn.disabled);
-      }
-
-      if (nextBtn) {
-        nextBtn.disabled =
-          !state.loop && state.currentIndex === state.slideCount - 1;
-        nextBtn.classList.toggle("opacity-50", nextBtn.disabled);
-        nextBtn.classList.toggle("cursor-not-allowed", nextBtn.disabled);
->>>>>>> 755b22da
-      }
-      
+      }
+
       // Next button
-      if (e.target.closest('.carousel-next')) {
-        const carousel = e.target.closest('.carousel-component');
+      if (e.target.closest(".carousel-next")) {
+        const carousel = e.target.closest(".carousel-component");
         if (carousel) moveCarousel(carousel, 1);
         return;
       }
-      
+
       // Indicators
-      const indicator = e.target.closest('.carousel-indicator');
+      const indicator = e.target.closest(".carousel-indicator");
       if (indicator) {
-        const carousel = indicator.closest('.carousel-component');
+        const carousel = indicator.closest(".carousel-component");
         if (carousel) {
-          const indicators = carousel.querySelectorAll('.carousel-indicator');
+          const indicators = carousel.querySelectorAll(".carousel-indicator");
           const index = Array.from(indicators).indexOf(indicator);
           if (index >= 0) setCarouselIndex(carousel, index);
         }
       }
     });
-    
-    // Touch handling
-    let touchStartX = 0;
-    document.addEventListener('touchstart', (e) => {
-      const track = e.target.closest('.carousel-track');
+
+    // Mouse drag support
+    document.addEventListener("mousedown", (e) => {
+      const track = e.target.closest(".carousel-track");
       if (track) {
-        touchStartX = e.touches[0].clientX;
-      }
-    }, { passive: true });
-    
-    document.addEventListener('touchend', (e) => {
-      const track = e.target.closest('.carousel-track');
-      if (track) {
-        const carousel = track.closest('.carousel-component');
-        const touchEndX = e.changedTouches[0].clientX;
-        const diff = touchStartX - touchEndX;
-        if (Math.abs(diff) > 50) {
-          moveCarousel(carousel, diff > 0 ? 1 : -1);
-        }
-      }
-    }, { passive: true });
-    
+        const carousel = track.closest(".carousel-component");
+        startDrag(carousel, e.clientX, "mouse");
+        e.preventDefault();
+      }
+    });
+
+    document.addEventListener("mousemove", (e) => {
+      document
+        .querySelectorAll('.carousel-component[data-dragging="true"]')
+        .forEach((carousel) => {
+          if (carousel.dataset.dragType === "mouse") {
+            doDrag(carousel, e.clientX);
+          }
+        });
+    });
+
+    document.addEventListener("mouseup", (e) => {
+      document
+        .querySelectorAll('.carousel-component[data-dragging="true"]')
+        .forEach((carousel) => {
+          if (carousel.dataset.dragType === "mouse") {
+            endDrag(carousel, e.clientX);
+          }
+        });
+    });
+
+    // Touch support
+    document.addEventListener(
+      "touchstart",
+      (e) => {
+        const track = e.target.closest(".carousel-track");
+        if (track) {
+          const carousel = track.closest(".carousel-component");
+          startDrag(carousel, e.touches[0].clientX, "touch");
+        }
+      },
+      { passive: false },
+    );
+
+    document.addEventListener(
+      "touchmove",
+      (e) => {
+        document
+          .querySelectorAll('.carousel-component[data-dragging="true"]')
+          .forEach((carousel) => {
+            if (carousel.dataset.dragType === "touch") {
+              doDrag(carousel, e.touches[0].clientX);
+              e.preventDefault();
+            }
+          });
+      },
+      { passive: false },
+    );
+
+    document.addEventListener(
+      "touchend",
+      (e) => {
+        document
+          .querySelectorAll('.carousel-component[data-dragging="true"]')
+          .forEach((carousel) => {
+            if (carousel.dataset.dragType === "touch") {
+              const touch = e.changedTouches[0];
+              endDrag(carousel, touch.clientX);
+            }
+          });
+      },
+      { passive: false },
+    );
+
+    // Mouse leave handling
+    document.addEventListener(
+      "mouseleave",
+      (e) => {
+        if (e.target.closest(".carousel-track")) {
+          const carousel = e.target.closest(".carousel-component");
+          if (carousel && carousel.dataset.dragging === "true") {
+            endDrag(carousel, parseInt(carousel.dataset.currentX || "0"));
+          }
+        }
+      },
+      true,
+    );
+
+    // Hover handling for autoplay
+    document.addEventListener(
+      "mouseenter",
+      (e) => {
+        const carousel = e.target.closest(".carousel-component");
+        if (carousel && carousel.dataset.tuiCarouselAutoplay === "true") {
+          carousel.dataset.hovering = "true";
+        }
+      },
+      true,
+    );
+
+    document.addEventListener(
+      "mouseleave",
+      (e) => {
+        const carousel = e.target.closest(".carousel-component");
+        if (carousel && carousel.dataset.tuiCarouselAutoplay === "true") {
+          carousel.dataset.hovering = "false";
+        }
+      },
+      true,
+    );
+
     // Setup IntersectionObserver for autoplay
     intersectionObserver = new IntersectionObserver((entries) => {
-      entries.forEach(entry => {
+      entries.forEach((entry) => {
         const carousel = entry.target;
-        if (entry.isIntersecting && carousel.dataset.tuiCarouselAutoplay === 'true') {
+        if (
+          entry.isIntersecting &&
+          carousel.dataset.tuiCarouselAutoplay === "true"
+        ) {
           startAutoplay(carousel);
         } else {
           stopAutoplay(carousel);
@@ -133,161 +162,172 @@
       });
     });
   }
-  
+
+  function startDrag(carousel, clientX, type) {
+    const track = carousel.querySelector(".carousel-track");
+    if (!track) return;
+
+    carousel.dataset.dragging = "true";
+    carousel.dataset.dragType = type;
+    carousel.dataset.dragStartX = clientX;
+    carousel.dataset.currentX = clientX;
+    carousel.dataset.dragStartTime = Date.now();
+
+    track.style.cursor = "grabbing";
+    track.style.userSelect = "none";
+    track.style.transition = "none";
+
+    // Stop autoplay during drag
+    if (carousel.dataset.tuiCarouselAutoplay === "true") {
+      stopAutoplay(carousel);
+    }
+  }
+
+  function doDrag(carousel, clientX) {
+    if (carousel.dataset.dragging !== "true") return;
+
+    const track = carousel.querySelector(".carousel-track");
+    if (!track) return;
+
+    carousel.dataset.currentX = clientX;
+    const startX = parseInt(carousel.dataset.dragStartX || "0");
+    const diff = clientX - startX;
+    const currentIndex = parseInt(carousel.dataset.currentIndex || "0");
+    const currentOffset = -currentIndex * 100;
+    const dragOffset = (diff / track.offsetWidth) * 100;
+
+    track.style.transform = `translateX(${currentOffset + dragOffset}%)`;
+  }
+
+  function endDrag(carousel, clientX) {
+    if (carousel.dataset.dragging !== "true") return;
+
+    const track = carousel.querySelector(".carousel-track");
+    if (!track) return;
+
+    carousel.dataset.dragging = "false";
+    track.style.cursor = "grab";
+    track.style.userSelect = "";
+    track.style.transition = "";
+
+    const startX = parseInt(carousel.dataset.dragStartX || "0");
+    const diff = startX - clientX;
+    const threshold = 50; // Minimum drag distance in pixels
+    const dragStartTime = parseInt(carousel.dataset.dragStartTime || "0");
+    const velocity = Math.abs(diff) / (Date.now() - dragStartTime);
+
+    // Determine if we should change slide based on distance or velocity
+    if (Math.abs(diff) > threshold || velocity > 0.5) {
+      if (diff > 0) {
+        moveCarousel(carousel, 1);
+      } else {
+        moveCarousel(carousel, -1);
+      }
+    } else {
+      // Snap back to current slide
+      const currentIndex = parseInt(carousel.dataset.currentIndex || "0");
+      setCarouselIndex(carousel, currentIndex);
+    }
+
+    // Restart autoplay if it was active
+    if (
+      carousel.dataset.tuiCarouselAutoplay === "true" &&
+      carousel.dataset.hovering !== "true"
+    ) {
+      startAutoplay(carousel);
+    }
+  }
+
   function moveCarousel(carousel, direction) {
-    const current = parseInt(carousel.dataset.currentIndex || '0');
-    const items = carousel.querySelectorAll('.carousel-item');
+    const current = parseInt(carousel.dataset.currentIndex || "0");
+    const items = carousel.querySelectorAll(".carousel-item");
     const count = items.length;
-    const loop = carousel.dataset.tuiCarouselLoop === 'true';
-    
+    const loop = carousel.dataset.tuiCarouselLoop === "true";
+
     let next = current + direction;
-    
+
     if (loop) {
       next = (next + count) % count;
     } else {
       next = Math.max(0, Math.min(next, count - 1));
     }
-    
+
     setCarouselIndex(carousel, next);
   }
-  
+
   function setCarouselIndex(carousel, index) {
-    const track = carousel.querySelector('.carousel-track');
-    const indicators = carousel.querySelectorAll('.carousel-indicator');
-    const prevBtn = carousel.querySelector('.carousel-prev');
-    const nextBtn = carousel.querySelector('.carousel-next');
-    const count = carousel.querySelectorAll('.carousel-item').length;
-    const loop = carousel.dataset.tuiCarouselLoop === 'true';
-    
+    const track = carousel.querySelector(".carousel-track");
+    const indicators = carousel.querySelectorAll(".carousel-indicator");
+    const prevBtn = carousel.querySelector(".carousel-prev");
+    const nextBtn = carousel.querySelector(".carousel-next");
+    const count = carousel.querySelectorAll(".carousel-item").length;
+    const loop = carousel.dataset.tuiCarouselLoop === "true";
+
     // Update state
     carousel.dataset.currentIndex = index;
-    
+
     // Update track position
-    track.style.transform = `translateX(-${index * 100}%)`;
-    
-    // Update indicators
+    if (track) {
+      track.style.transform = `translateX(-${index * 100}%)`;
+      track.style.cursor = "grab"; // Ensure grab cursor is set
+    }
+
+    // Update indicators with correct colors from main branch
     indicators.forEach((ind, i) => {
       if (i < count) {
-        ind.style.display = '';
-        ind.classList.toggle('bg-white', i === index);
-        ind.classList.toggle('bg-white/50', i !== index);
+        ind.style.display = "";
+        if (i === index) {
+          ind.classList.add("bg-primary");
+          ind.classList.remove("bg-foreground/30");
+        } else {
+          ind.classList.remove("bg-primary");
+          ind.classList.add("bg-foreground/30");
+        }
       } else {
-        ind.style.display = 'none';
-      }
-    });
-    
+        ind.style.display = "none";
+      }
+    });
+
     // Update buttons
     if (prevBtn) {
       prevBtn.disabled = !loop && index === 0;
-      prevBtn.classList.toggle('opacity-50', prevBtn.disabled);
-      prevBtn.classList.toggle('cursor-not-allowed', prevBtn.disabled);
-    }
-<<<<<<< HEAD
-    
+      prevBtn.classList.toggle("opacity-50", prevBtn.disabled);
+      prevBtn.classList.toggle("cursor-not-allowed", prevBtn.disabled);
+    }
+
     if (nextBtn) {
       nextBtn.disabled = !loop && index === count - 1;
-      nextBtn.classList.toggle('opacity-50', nextBtn.disabled);
-      nextBtn.classList.toggle('cursor-not-allowed', nextBtn.disabled);
-=======
-
-    // Unified drag/swipe support for mouse and touch
-    if (track) {
-      // Set cursor style
-      track.style.cursor = "grab";
-      
-      function startDrag(e) {
-        state.isDragging = true;
-        state.dragStartTime = Date.now();
-        state.startX = e.clientX || e.touches?.[0]?.clientX || 0;
-        state.currentX = state.startX;
-        
-        track.style.cursor = "grabbing";
-        track.style.userSelect = "none";
-        track.style.transition = "none";
-        
-        // Stop autoplay during drag
-        if (state.autoplay) {
-          stopAutoplay();
-        }
-      }
-      
-      function drag(e) {
-        if (!state.isDragging) return;
-        
-        e.preventDefault();
-        state.currentX = e.clientX || e.touches?.[0]?.clientX || 0;
-        const diff = state.currentX - state.startX;
-        const currentOffset = -state.currentIndex * 100;
-        const dragOffset = (diff / track.offsetWidth) * 100;
-        
-        track.style.transform = `translateX(${currentOffset + dragOffset}%)`;
-      }
-      
-      function endDrag(e) {
-        if (!state.isDragging) return;
-        
-        state.isDragging = false;
-        track.style.cursor = "grab";
-        track.style.userSelect = "";
-        track.style.transition = "";
-        
-        const endX = e.clientX || e.changedTouches?.[0]?.clientX || state.currentX;
-        const diff = state.startX - endX;
-        const threshold = 50; // Minimum drag distance in pixels
-        const velocity = Math.abs(diff) / (Date.now() - state.dragStartTime);
-        
-        // Determine if we should change slide based on distance or velocity
-        if (Math.abs(diff) > threshold || velocity > 0.5) {
-          if (diff > 0) {
-            goToNext();
-          } else {
-            goToPrev();
-          }
-        } else {
-          // Snap back to current slide
-          updateTrackPosition();
-        }
-        
-        // Restart autoplay if it was active
-        if (state.autoplay && !state.isHovering) {
-          startAutoplay();
-        }
-      }
-      
-      // Mouse events
-      track.addEventListener("mousedown", startDrag);
-      window.addEventListener("mousemove", drag);
-      window.addEventListener("mouseup", endDrag);
-      
-      // Touch events
-      track.addEventListener("touchstart", startDrag, { passive: false });
-      track.addEventListener("touchmove", drag, { passive: false });
-      track.addEventListener("touchend", endDrag, { passive: false });
-      
-      // Cancel drag on mouse leave
-      track.addEventListener("mouseleave", () => {
-        if (state.isDragging) {
-          endDrag({ clientX: state.currentX });
-        }
-      });
->>>>>>> 755b22da
-    }
-  }
-  
+      nextBtn.classList.toggle("opacity-50", nextBtn.disabled);
+      nextBtn.classList.toggle("cursor-not-allowed", nextBtn.disabled);
+    }
+
+    // Restart autoplay if needed
+    if (
+      carousel.dataset.tuiCarouselAutoplay === "true" &&
+      carousel.dataset.hovering !== "true"
+    ) {
+      stopAutoplay(carousel);
+      startAutoplay(carousel);
+    }
+  }
+
   function startAutoplay(carousel) {
     stopAutoplay(carousel); // Clear any existing
-    
-    const interval = parseInt(carousel.dataset.tuiCarouselInterval || '5000');
+
+    const interval = parseInt(carousel.dataset.tuiCarouselInterval || "5000");
     const intervalId = setInterval(() => {
-      // Don't advance if hovering
-      if (!carousel.matches(':hover')) {
+      // Don't advance if hovering or dragging
+      if (
+        carousel.dataset.hovering !== "true" &&
+        carousel.dataset.dragging !== "true"
+      ) {
         moveCarousel(carousel, 1);
       }
     }, interval);
-    
+
     autoplayIntervals.set(carousel, intervalId);
   }
-  
+
   function stopAutoplay(carousel) {
     const intervalId = autoplayIntervals.get(carousel);
     if (intervalId) {
@@ -295,30 +335,33 @@
       autoplayIntervals.delete(carousel);
     }
   }
-  
+
   function initCarousel(carousel) {
     // Initialize state from DOM or defaults
-    const currentIndex = parseInt(carousel.dataset.currentIndex || '0');
+    const currentIndex = parseInt(carousel.dataset.currentIndex || "0");
     setCarouselIndex(carousel, currentIndex);
-    
+
     // Observe for autoplay
-    if (carousel.dataset.tuiCarouselAutoplay === 'true' && intersectionObserver) {
+    if (
+      carousel.dataset.tuiCarouselAutoplay === "true" &&
+      intersectionObserver
+    ) {
       intersectionObserver.observe(carousel);
     }
   }
-  
+
   function init(root = document) {
     setupGlobalHandlers();
-    
+
     // Initialize all carousels in root
-    const carousels = root.querySelectorAll('.carousel-component');
+    const carousels = root.querySelectorAll(".carousel-component");
     carousels.forEach(initCarousel);
   }
-  
+
   // Export
   window.templUI = window.templUI || {};
   window.templUI.carousel = { init: init };
-  
+
   // Auto-initialize
-  document.addEventListener('DOMContentLoaded', () => init());
-})();+  document.addEventListener("DOMContentLoaded", () => init());
+})();
