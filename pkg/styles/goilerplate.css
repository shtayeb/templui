/*
! tailwindcss v3.4.10 | MIT License | https://tailwindcss.com
*/

/*
1. Prevent padding and border from affecting element width. (https://github.com/mozdevs/cssremedy/issues/4)
2. Allow adding a border to an element by just adding a border-width. (https://github.com/tailwindcss/tailwindcss/pull/116)
*/

*,
::before,
::after {
  box-sizing: border-box;
  /* 1 */
  border-width: 0;
  /* 2 */
  border-style: solid;
  /* 2 */
  border-color: #e5e7eb;
  /* 2 */
}

::before,
::after {
  --tw-content: '';
}

/*
1. Use a consistent sensible line-height in all browsers.
2. Prevent adjustments of font size after orientation changes in iOS.
3. Use a more readable tab size.
4. Use the user's configured `sans` font-family by default.
5. Use the user's configured `sans` font-feature-settings by default.
6. Use the user's configured `sans` font-variation-settings by default.
7. Disable tap highlights on iOS
*/

html,
:host {
  line-height: 1.5;
  /* 1 */
  -webkit-text-size-adjust: 100%;
  /* 2 */
  -moz-tab-size: 4;
  /* 3 */
  -o-tab-size: 4;
     tab-size: 4;
  /* 3 */
  font-family: Inter, ui-sans-serif, system-ui, sans-serif, "Apple Color Emoji", "Segoe UI Emoji", "Segoe UI Symbol", "Noto Color Emoji";
  /* 4 */
  font-feature-settings: normal;
  /* 5 */
  font-variation-settings: normal;
  /* 6 */
  -webkit-tap-highlight-color: transparent;
  /* 7 */
}

/*
1. Remove the margin in all browsers.
2. Inherit line-height from `html` so users can set them as a class directly on the `html` element.
*/

body {
  margin: 0;
  /* 1 */
  line-height: inherit;
  /* 2 */
}

/*
1. Add the correct height in Firefox.
2. Correct the inheritance of border color in Firefox. (https://bugzilla.mozilla.org/show_bug.cgi?id=190655)
3. Ensure horizontal rules are visible by default.
*/

hr {
  height: 0;
  /* 1 */
  color: inherit;
  /* 2 */
  border-top-width: 1px;
  /* 3 */
}

/*
Add the correct text decoration in Chrome, Edge, and Safari.
*/

abbr:where([title]) {
  -webkit-text-decoration: underline dotted;
          text-decoration: underline dotted;
}

/*
Remove the default font size and weight for headings.
*/

h1,
h2,
h3,
h4,
h5,
h6 {
  font-size: inherit;
  font-weight: inherit;
}

/*
Reset links to optimize for opt-in styling instead of opt-out.
*/

a {
  color: inherit;
  text-decoration: inherit;
}

/*
Add the correct font weight in Edge and Safari.
*/

b,
strong {
  font-weight: bolder;
}

/*
1. Use the user's configured `mono` font-family by default.
2. Use the user's configured `mono` font-feature-settings by default.
3. Use the user's configured `mono` font-variation-settings by default.
4. Correct the odd `em` font sizing in all browsers.
*/

code,
kbd,
samp,
pre {
  font-family: ui-monospace, SFMono-Regular, Menlo, Monaco, Consolas, "Liberation Mono", "Courier New", monospace;
  /* 1 */
  font-feature-settings: normal;
  /* 2 */
  font-variation-settings: normal;
  /* 3 */
  font-size: 1em;
  /* 4 */
}

/*
Add the correct font size in all browsers.
*/

small {
  font-size: 80%;
}

/*
Prevent `sub` and `sup` elements from affecting the line height in all browsers.
*/

sub,
sup {
  font-size: 75%;
  line-height: 0;
  position: relative;
  vertical-align: baseline;
}

sub {
  bottom: -0.25em;
}

sup {
  top: -0.5em;
}

/*
1. Remove text indentation from table contents in Chrome and Safari. (https://bugs.chromium.org/p/chromium/issues/detail?id=999088, https://bugs.webkit.org/show_bug.cgi?id=201297)
2. Correct table border color inheritance in all Chrome and Safari. (https://bugs.chromium.org/p/chromium/issues/detail?id=935729, https://bugs.webkit.org/show_bug.cgi?id=195016)
3. Remove gaps between table borders by default.
*/

table {
  text-indent: 0;
  /* 1 */
  border-color: inherit;
  /* 2 */
  border-collapse: collapse;
  /* 3 */
}

/*
1. Change the font styles in all browsers.
2. Remove the margin in Firefox and Safari.
3. Remove default padding in all browsers.
*/

button,
input,
optgroup,
select,
textarea {
  font-family: inherit;
  /* 1 */
  font-feature-settings: inherit;
  /* 1 */
  font-variation-settings: inherit;
  /* 1 */
  font-size: 100%;
  /* 1 */
  font-weight: inherit;
  /* 1 */
  line-height: inherit;
  /* 1 */
  letter-spacing: inherit;
  /* 1 */
  color: inherit;
  /* 1 */
  margin: 0;
  /* 2 */
  padding: 0;
  /* 3 */
}

/*
Remove the inheritance of text transform in Edge and Firefox.
*/

button,
select {
  text-transform: none;
}

/*
1. Correct the inability to style clickable types in iOS and Safari.
2. Remove default button styles.
*/

button,
input:where([type='button']),
input:where([type='reset']),
input:where([type='submit']) {
  -webkit-appearance: button;
  /* 1 */
  background-color: transparent;
  /* 2 */
  background-image: none;
  /* 2 */
}

/*
Use the modern Firefox focus style for all focusable elements.
*/

:-moz-focusring {
  outline: auto;
}

/*
Remove the additional `:invalid` styles in Firefox. (https://github.com/mozilla/gecko-dev/blob/2f9eacd9d3d995c937b4251a5557d95d494c9be1/layout/style/res/forms.css#L728-L737)
*/

:-moz-ui-invalid {
  box-shadow: none;
}

/*
Add the correct vertical alignment in Chrome and Firefox.
*/

progress {
  vertical-align: baseline;
}

/*
Correct the cursor style of increment and decrement buttons in Safari.
*/

::-webkit-inner-spin-button,
::-webkit-outer-spin-button {
  height: auto;
}

/*
1. Correct the odd appearance in Chrome and Safari.
2. Correct the outline style in Safari.
*/

[type='search'] {
  -webkit-appearance: textfield;
  /* 1 */
  outline-offset: -2px;
  /* 2 */
}

/*
Remove the inner padding in Chrome and Safari on macOS.
*/

::-webkit-search-decoration {
  -webkit-appearance: none;
}

/*
1. Correct the inability to style clickable types in iOS and Safari.
2. Change font properties to `inherit` in Safari.
*/

::-webkit-file-upload-button {
  -webkit-appearance: button;
  /* 1 */
  font: inherit;
  /* 2 */
}

/*
Add the correct display in Chrome and Safari.
*/

summary {
  display: list-item;
}

/*
Removes the default spacing and border for appropriate elements.
*/

blockquote,
dl,
dd,
h1,
h2,
h3,
h4,
h5,
h6,
hr,
figure,
p,
pre {
  margin: 0;
}

fieldset {
  margin: 0;
  padding: 0;
}

legend {
  padding: 0;
}

ol,
ul,
menu {
  list-style: none;
  margin: 0;
  padding: 0;
}

/*
Reset default styling for dialogs.
*/

dialog {
  padding: 0;
}

/*
Prevent resizing textareas horizontally by default.
*/

textarea {
  resize: vertical;
}

/*
1. Reset the default placeholder opacity in Firefox. (https://github.com/tailwindlabs/tailwindcss/issues/3300)
2. Set the default placeholder color to the user's configured gray 400 color.
*/

input::-moz-placeholder, textarea::-moz-placeholder {
  opacity: 1;
  /* 1 */
  color: #9ca3af;
  /* 2 */
}

input::placeholder,
textarea::placeholder {
  opacity: 1;
  /* 1 */
  color: #9ca3af;
  /* 2 */
}

/*
Set the default cursor for buttons.
*/

button,
[role="button"] {
  cursor: pointer;
}

/*
Make sure disabled buttons don't get the pointer cursor.
*/

:disabled {
  cursor: default;
}

/*
1. Make replaced elements `display: block` by default. (https://github.com/mozdevs/cssremedy/issues/14)
2. Add `vertical-align: middle` to align replaced elements more sensibly by default. (https://github.com/jensimmons/cssremedy/issues/14#issuecomment-634934210)
   This can trigger a poorly considered lint error in some tools but is included by design.
*/

img,
svg,
video,
canvas,
audio,
iframe,
embed,
object {
  display: block;
  /* 1 */
  vertical-align: middle;
  /* 2 */
}

/*
Constrain images and videos to the parent width and preserve their intrinsic aspect ratio. (https://github.com/mozdevs/cssremedy/issues/14)
*/

img,
video {
  max-width: 100%;
  height: auto;
}

/* Make elements with the HTML hidden attribute stay hidden by default */

[hidden] {
  display: none;
}

:root {
  --background: 0 0% 100%;
  --foreground: 240 10% 3.9%;
  --muted: 240 4.8% 95.9%;
  --muted-foreground: 240 3.8% 46.1%;
  --popover: 0 0% 100%;
  --popover-foreground: 240 10% 3.9%;
  --card: 0 0% 100%;
  --card-foreground: 240 10% 3.9%;
  --border: 240 5.9% 90%;
  --input: 240 5.9% 90%;
  --primary: 346.8 77.2% 49.8%;
  --primary-foreground: 355.7 100% 97.3%;
  --secondary: 240 4.8% 95.9%;
  --secondary-foreground: 240 5.9% 10%;
  --accent: 240 4.8% 95.9%;
  --accent-foreground: 240 5.9% 10%;
  --destructive: 0 84.2% 60.2%;
  --destructive-foreground: 0 0% 98%;
  --ring: 346.8 77.2% 49.8%;
  --radius: 0.5rem;
}

.dark {
  --background: 20 14.3% 4.1%;
  --foreground: 0 0% 95%;
  --muted: 0 0% 15%;
  --muted-foreground: 240 5% 64.9%;
  --popover: 0 0% 9%;
  --popover-foreground: 0 0% 95%;
  --card: 24 9.8% 10%;
  --card-foreground: 0 0% 95%;
  --border: 240 3.7% 15.9%;
  --input: 240 3.7% 15.9%;
  --primary: 346.8 77.2% 49.8%;
  --primary-foreground: 355.7 100% 97.3%;
  --secondary: 240 3.7% 15.9%;
  --secondary-foreground: 0 0% 98%;
  --accent: 12 6.5% 15.1%;
  --accent-foreground: 0 0% 98%;
  --destructive: 0 62.8% 30.6%;
  --destructive-foreground: 0 85.7% 97.3%;
  --ring: 346.8 77.2% 49.8%;
  --radius: 0.5rem;
}

* {
  --tw-border-opacity: 1;
  border-color: hsl(var(--border) / var(--tw-border-opacity));
}

body {
  --tw-bg-opacity: 1;
  background-color: hsl(var(--background) / var(--tw-bg-opacity));
  --tw-text-opacity: 1;
  color: hsl(var(--foreground) / var(--tw-text-opacity));
  font-feature-settings:
      "rlig" 1,
      "calt" 1;
}

*, ::before, ::after {
  --tw-border-spacing-x: 0;
  --tw-border-spacing-y: 0;
  --tw-translate-x: 0;
  --tw-translate-y: 0;
  --tw-rotate: 0;
  --tw-skew-x: 0;
  --tw-skew-y: 0;
  --tw-scale-x: 1;
  --tw-scale-y: 1;
  --tw-pan-x:  ;
  --tw-pan-y:  ;
  --tw-pinch-zoom:  ;
  --tw-scroll-snap-strictness: proximity;
  --tw-gradient-from-position:  ;
  --tw-gradient-via-position:  ;
  --tw-gradient-to-position:  ;
  --tw-ordinal:  ;
  --tw-slashed-zero:  ;
  --tw-numeric-figure:  ;
  --tw-numeric-spacing:  ;
  --tw-numeric-fraction:  ;
  --tw-ring-inset:  ;
  --tw-ring-offset-width: 0px;
  --tw-ring-offset-color: #fff;
  --tw-ring-color: rgb(59 130 246 / 0.5);
  --tw-ring-offset-shadow: 0 0 #0000;
  --tw-ring-shadow: 0 0 #0000;
  --tw-shadow: 0 0 #0000;
  --tw-shadow-colored: 0 0 #0000;
  --tw-blur:  ;
  --tw-brightness:  ;
  --tw-contrast:  ;
  --tw-grayscale:  ;
  --tw-hue-rotate:  ;
  --tw-invert:  ;
  --tw-saturate:  ;
  --tw-sepia:  ;
  --tw-drop-shadow:  ;
  --tw-backdrop-blur:  ;
  --tw-backdrop-brightness:  ;
  --tw-backdrop-contrast:  ;
  --tw-backdrop-grayscale:  ;
  --tw-backdrop-hue-rotate:  ;
  --tw-backdrop-invert:  ;
  --tw-backdrop-opacity:  ;
  --tw-backdrop-saturate:  ;
  --tw-backdrop-sepia:  ;
  --tw-contain-size:  ;
  --tw-contain-layout:  ;
  --tw-contain-paint:  ;
  --tw-contain-style:  ;
}

::backdrop {
  --tw-border-spacing-x: 0;
  --tw-border-spacing-y: 0;
  --tw-translate-x: 0;
  --tw-translate-y: 0;
  --tw-rotate: 0;
  --tw-skew-x: 0;
  --tw-skew-y: 0;
  --tw-scale-x: 1;
  --tw-scale-y: 1;
  --tw-pan-x:  ;
  --tw-pan-y:  ;
  --tw-pinch-zoom:  ;
  --tw-scroll-snap-strictness: proximity;
  --tw-gradient-from-position:  ;
  --tw-gradient-via-position:  ;
  --tw-gradient-to-position:  ;
  --tw-ordinal:  ;
  --tw-slashed-zero:  ;
  --tw-numeric-figure:  ;
  --tw-numeric-spacing:  ;
  --tw-numeric-fraction:  ;
  --tw-ring-inset:  ;
  --tw-ring-offset-width: 0px;
  --tw-ring-offset-color: #fff;
  --tw-ring-color: rgb(59 130 246 / 0.5);
  --tw-ring-offset-shadow: 0 0 #0000;
  --tw-ring-shadow: 0 0 #0000;
  --tw-shadow: 0 0 #0000;
  --tw-shadow-colored: 0 0 #0000;
  --tw-blur:  ;
  --tw-brightness:  ;
  --tw-contrast:  ;
  --tw-grayscale:  ;
  --tw-hue-rotate:  ;
  --tw-invert:  ;
  --tw-saturate:  ;
  --tw-sepia:  ;
  --tw-drop-shadow:  ;
  --tw-backdrop-blur:  ;
  --tw-backdrop-brightness:  ;
  --tw-backdrop-contrast:  ;
  --tw-backdrop-grayscale:  ;
  --tw-backdrop-hue-rotate:  ;
  --tw-backdrop-invert:  ;
  --tw-backdrop-opacity:  ;
  --tw-backdrop-saturate:  ;
  --tw-backdrop-sepia:  ;
  --tw-contain-size:  ;
  --tw-contain-layout:  ;
  --tw-contain-paint:  ;
  --tw-contain-style:  ;
}

.container {
  width: 100%;
  margin-right: auto;
  margin-left: auto;
  padding-right: 2rem;
  padding-left: 2rem;
}

@media (min-width: 1400px) {
  .container {
    max-width: 1400px;
  }
}

.pointer-events-none {
  pointer-events: none;
}

.visible {
  visibility: visible;
}

.fixed {
  position: fixed;
}

.absolute {
  position: absolute;
}

.relative {
  position: relative;
}

.inset-0 {
  inset: 0px;
}

.inset-x-0 {
  left: 0px;
  right: 0px;
}

.inset-y-0 {
  top: 0px;
  bottom: 0px;
}

.bottom-0 {
  bottom: 0px;
}

.bottom-full {
  bottom: 100%;
}

.left-0 {
  left: 0px;
}

.left-1\/2 {
  left: 50%;
}

.left-full {
  left: 100%;
}

.right-0 {
  right: 0px;
}

.right-3 {
  right: 0.75rem;
}

.top-0 {
  top: 0px;
}

.top-1\/2 {
  top: 50%;
}

.top-3 {
  top: 0.75rem;
}

.top-full {
  top: 100%;
}

.z-10 {
  z-index: 10;
}

.z-20 {
  z-index: 20;
}

.z-50 {
  z-index: 50;
}

.mb-1 {
  margin-bottom: 0.25rem;
}

.mb-2 {
  margin-bottom: 0.5rem;
}

.mb-4 {
  margin-bottom: 1rem;
}

.ml-auto {
  margin-left: auto;
}

.mt-1 {
  margin-top: 0.25rem;
}

.mt-2 {
  margin-top: 0.5rem;
}

.mt-4 {
  margin-top: 1rem;
}

.block {
  display: block;
}

.inline-block {
  display: inline-block;
}

.flex {
  display: flex;
}

.inline-flex {
  display: inline-flex;
}

.table {
  display: table;
}

.grid {
  display: grid;
}

.hidden {
  display: none;
}

.size-3 {
  width: 0.75rem;
  height: 0.75rem;
}

.size-4 {
  width: 1rem;
  height: 1rem;
}

.h-1\/2 {
  height: 50%;
}

.h-10 {
  height: 2.5rem;
}

.h-11 {
  height: 2.75rem;
}

.h-12 {
  height: 3rem;
}

.h-16 {
  height: 4rem;
}

.h-2 {
  height: 0.5rem;
}

.h-4 {
  height: 1rem;
}

.h-6 {
  height: 1.5rem;
}

.h-7 {
  height: 1.75rem;
}

.h-8 {
  height: 2rem;
}

.h-9 {
  height: 2.25rem;
}

.h-auto {
  height: auto;
}

.h-full {
  height: 100%;
}

.min-h-\[80px\] {
  min-height: 80px;
}

.w-1\/3 {
  width: 33.333333%;
}

.w-10 {
  width: 2.5rem;
}

.w-12 {
  width: 3rem;
}

.w-16 {
  width: 4rem;
}

.w-3\/4 {
  width: 75%;
}

.w-4 {
  width: 1rem;
}

.w-56 {
  width: 14rem;
}

.w-64 {
  width: 16rem;
}

.w-7 {
  width: 1.75rem;
}

.w-8 {
  width: 2rem;
}

.w-full {
  width: 100%;
}

.flex-1 {
  flex: 1 1 0%;
}

.shrink {
  flex-shrink: 1;
}

.shrink-0 {
  flex-shrink: 0;
}

.-translate-x-1\/2 {
  --tw-translate-x: -50%;
  transform: translate(var(--tw-translate-x), var(--tw-translate-y)) rotate(var(--tw-rotate)) skewX(var(--tw-skew-x)) skewY(var(--tw-skew-y)) scaleX(var(--tw-scale-x)) scaleY(var(--tw-scale-y));
}

.-translate-x-full {
  --tw-translate-x: -100%;
  transform: translate(var(--tw-translate-x), var(--tw-translate-y)) rotate(var(--tw-rotate)) skewX(var(--tw-skew-x)) skewY(var(--tw-skew-y)) scaleX(var(--tw-scale-x)) scaleY(var(--tw-scale-y));
}

.-translate-y-1\/2 {
  --tw-translate-y: -50%;
  transform: translate(var(--tw-translate-x), var(--tw-translate-y)) rotate(var(--tw-rotate)) skewX(var(--tw-skew-x)) skewY(var(--tw-skew-y)) scaleX(var(--tw-scale-x)) scaleY(var(--tw-scale-y));
}

.-translate-y-full {
  --tw-translate-y: -100%;
  transform: translate(var(--tw-translate-x), var(--tw-translate-y)) rotate(var(--tw-rotate)) skewX(var(--tw-skew-x)) skewY(var(--tw-skew-y)) scaleX(var(--tw-scale-x)) scaleY(var(--tw-scale-y));
}

.translate-x-0 {
  --tw-translate-x: 0px;
  transform: translate(var(--tw-translate-x), var(--tw-translate-y)) rotate(var(--tw-rotate)) skewX(var(--tw-skew-x)) skewY(var(--tw-skew-y)) scaleX(var(--tw-scale-x)) scaleY(var(--tw-scale-y));
}

.translate-x-full {
  --tw-translate-x: 100%;
  transform: translate(var(--tw-translate-x), var(--tw-translate-y)) rotate(var(--tw-rotate)) skewX(var(--tw-skew-x)) skewY(var(--tw-skew-y)) scaleX(var(--tw-scale-x)) scaleY(var(--tw-scale-y));
}

.translate-y-0 {
  --tw-translate-y: 0px;
  transform: translate(var(--tw-translate-x), var(--tw-translate-y)) rotate(var(--tw-rotate)) skewX(var(--tw-skew-x)) skewY(var(--tw-skew-y)) scaleX(var(--tw-scale-x)) scaleY(var(--tw-scale-y));
}

.translate-y-full {
  --tw-translate-y: 100%;
  transform: translate(var(--tw-translate-x), var(--tw-translate-y)) rotate(var(--tw-rotate)) skewX(var(--tw-skew-x)) skewY(var(--tw-skew-y)) scaleX(var(--tw-scale-x)) scaleY(var(--tw-scale-y));
}

.scale-100 {
  --tw-scale-x: 1;
  --tw-scale-y: 1;
  transform: translate(var(--tw-translate-x), var(--tw-translate-y)) rotate(var(--tw-rotate)) skewX(var(--tw-skew-x)) skewY(var(--tw-skew-y)) scaleX(var(--tw-scale-x)) scaleY(var(--tw-scale-y));
}

.scale-95 {
  --tw-scale-x: .95;
  --tw-scale-y: .95;
  transform: translate(var(--tw-translate-x), var(--tw-translate-y)) rotate(var(--tw-rotate)) skewX(var(--tw-skew-x)) skewY(var(--tw-skew-y)) scaleX(var(--tw-scale-x)) scaleY(var(--tw-scale-y));
}

.transform {
  transform: translate(var(--tw-translate-x), var(--tw-translate-y)) rotate(var(--tw-rotate)) skewX(var(--tw-skew-x)) skewY(var(--tw-skew-y)) scaleX(var(--tw-scale-x)) scaleY(var(--tw-scale-y));
}

.cursor-not-allowed {
  cursor: not-allowed;
}

.cursor-pointer {
  cursor: pointer;
}

.select-none {
  -webkit-user-select: none;
     -moz-user-select: none;
          user-select: none;
}

.resize {
  resize: both;
}

.appearance-none {
  -webkit-appearance: none;
     -moz-appearance: none;
          appearance: none;
}

.columns-2 {
  -moz-columns: 2;
       columns: 2;
}

.columns-3 {
  -moz-columns: 3;
       columns: 3;
}

.columns-4 {
  -moz-columns: 4;
       columns: 4;
}

.grid-cols-7 {
  grid-template-columns: repeat(7, minmax(0, 1fr));
}

.flex-col {
  flex-direction: column;
}

.items-center {
  align-items: center;
}

.justify-center {
  justify-content: center;
}

.justify-between {
  justify-content: space-between;
}

.gap-1 {
  gap: 0.25rem;
}

.gap-2 {
  gap: 0.5rem;
}

.space-x-2 > :not([hidden]) ~ :not([hidden]) {
  --tw-space-x-reverse: 0;
  margin-right: calc(0.5rem * var(--tw-space-x-reverse));
  margin-left: calc(0.5rem * calc(1 - var(--tw-space-x-reverse)));
}

.space-y-1\.5 > :not([hidden]) ~ :not([hidden]) {
  --tw-space-y-reverse: 0;
  margin-top: calc(0.375rem * calc(1 - var(--tw-space-y-reverse)));
  margin-bottom: calc(0.375rem * var(--tw-space-y-reverse));
}

.space-y-2 > :not([hidden]) ~ :not([hidden]) {
  --tw-space-y-reverse: 0;
  margin-top: calc(0.5rem * calc(1 - var(--tw-space-y-reverse)));
  margin-bottom: calc(0.5rem * var(--tw-space-y-reverse));
}

.divide-y > :not([hidden]) ~ :not([hidden]) {
  --tw-divide-y-reverse: 0;
  border-top-width: calc(1px * calc(1 - var(--tw-divide-y-reverse)));
  border-bottom-width: calc(1px * var(--tw-divide-y-reverse));
}

.divide-border > :not([hidden]) ~ :not([hidden]) {
  --tw-divide-opacity: 1;
  border-color: hsl(var(--border) / var(--tw-divide-opacity));
}

.overflow-hidden {
  overflow: hidden;
}

.overflow-y-auto {
  overflow-y: auto;
}

.whitespace-nowrap {
  white-space: nowrap;
}

.rounded-full {
  border-radius: 9999px;
}

.rounded-lg {
  border-radius: var(--radius);
}

.rounded-md {
  border-radius: calc(var(--radius) - 2px);
}

.rounded-sm {
  border-radius: calc(var(--radius) - 4px);
}

.rounded-b-lg {
  border-bottom-right-radius: var(--radius);
  border-bottom-left-radius: var(--radius);
}

.rounded-l-lg {
  border-top-left-radius: var(--radius);
  border-bottom-left-radius: var(--radius);
}

.rounded-r-lg {
  border-top-right-radius: var(--radius);
  border-bottom-right-radius: var(--radius);
}

.rounded-t-lg {
  border-top-left-radius: var(--radius);
  border-top-right-radius: var(--radius);
}

.border {
  border-width: 1px;
}

.border-2 {
  border-width: 2px;
}

.border-b {
  border-bottom-width: 1px;
}

.border-l {
  border-left-width: 1px;
}

.border-r {
  border-right-width: 1px;
}

.border-t {
  border-top-width: 1px;
}

.border-border {
  --tw-border-opacity: 1;
  border-color: hsl(var(--border) / var(--tw-border-opacity));
}

.border-destructive {
  --tw-border-opacity: 1;
  border-color: hsl(var(--destructive) / var(--tw-border-opacity));
}

.border-input {
  --tw-border-opacity: 1;
  border-color: hsl(var(--input) / var(--tw-border-opacity));
}

.border-primary {
  --tw-border-opacity: 1;
  border-color: hsl(var(--primary) / var(--tw-border-opacity));
}

.bg-background {
  --tw-bg-opacity: 1;
  background-color: hsl(var(--background) / var(--tw-bg-opacity));
}

.bg-background\/80 {
  background-color: hsl(var(--background) / 0.8);
}

.bg-black {
  --tw-bg-opacity: 1;
  background-color: rgb(0 0 0 / var(--tw-bg-opacity));
}

.bg-card {
  --tw-bg-opacity: 1;
  background-color: hsl(var(--card) / var(--tw-bg-opacity));
}

.bg-destructive {
  --tw-bg-opacity: 1;
  background-color: hsl(var(--destructive) / var(--tw-bg-opacity));
}

.bg-green-500 {
  --tw-bg-opacity: 1;
  background-color: rgb(34 197 94 / var(--tw-bg-opacity));
}

.bg-muted {
  --tw-bg-opacity: 1;
  background-color: hsl(var(--muted) / var(--tw-bg-opacity));
}

.bg-neutral-200 {
  --tw-bg-opacity: 1;
  background-color: rgb(229 229 229 / var(--tw-bg-opacity));
}

.bg-popover {
  --tw-bg-opacity: 1;
  background-color: hsl(var(--popover) / var(--tw-bg-opacity));
}

.bg-primary {
  --tw-bg-opacity: 1;
  background-color: hsl(var(--primary) / var(--tw-bg-opacity));
}

.bg-red-500 {
  --tw-bg-opacity: 1;
  background-color: rgb(239 68 68 / var(--tw-bg-opacity));
}

.bg-secondary {
  --tw-bg-opacity: 1;
  background-color: hsl(var(--secondary) / var(--tw-bg-opacity));
}

.bg-opacity-50 {
  --tw-bg-opacity: 0.5;
}

.object-cover {
  -o-object-fit: cover;
     object-fit: cover;
}

.p-1 {
  padding: 0.25rem;
}

.p-4 {
  padding: 1rem;
}

.p-6 {
  padding: 1.5rem;
}

.px-3 {
  padding-left: 0.75rem;
  padding-right: 0.75rem;
}

.px-4 {
  padding-left: 1rem;
  padding-right: 1rem;
}

.px-5 {
  padding-left: 1.25rem;
  padding-right: 1.25rem;
}

.px-8 {
  padding-left: 2rem;
  padding-right: 2rem;
}

.py-1 {
  padding-top: 0.25rem;
  padding-bottom: 0.25rem;
}

.py-2 {
  padding-top: 0.5rem;
  padding-bottom: 0.5rem;
}

.py-3 {
  padding-top: 0.75rem;
  padding-bottom: 0.75rem;
}

.py-4 {
  padding-top: 1rem;
  padding-bottom: 1rem;
}

.pb-4 {
  padding-bottom: 1rem;
}

.pt-0 {
  padding-top: 0px;
}

.pt-5 {
  padding-top: 1.25rem;
}

.text-left {
  text-align: left;
}

.text-center {
  text-align: center;
}

.text-2xl {
  font-size: 1.5rem;
  line-height: 2rem;
}

.text-base {
  font-size: 1rem;
  line-height: 1.5rem;
}

.text-lg {
  font-size: 1.125rem;
  line-height: 1.75rem;
}

.text-sm {
  font-size: 0.875rem;
  line-height: 1.25rem;
}

.text-xl {
  font-size: 1.25rem;
  line-height: 1.75rem;
}

.text-xs {
  font-size: 0.75rem;
  line-height: 1rem;
}

.font-medium {
  font-weight: 500;
}

.font-semibold {
  font-weight: 600;
}

.italic {
  font-style: italic;
}

.leading-6 {
  line-height: 1.5rem;
}

.leading-none {
  line-height: 1;
}

.tracking-tight {
  letter-spacing: -0.025em;
}

.text-accent-foreground {
  --tw-text-opacity: 1;
  color: hsl(var(--accent-foreground) / var(--tw-text-opacity));
}

.text-card-foreground {
  --tw-text-opacity: 1;
  color: hsl(var(--card-foreground) / var(--tw-text-opacity));
}

.text-destructive {
  --tw-text-opacity: 1;
  color: hsl(var(--destructive) / var(--tw-text-opacity));
}

.text-destructive-foreground {
  --tw-text-opacity: 1;
  color: hsl(var(--destructive-foreground) / var(--tw-text-opacity));
}

.text-foreground {
  --tw-text-opacity: 1;
  color: hsl(var(--foreground) / var(--tw-text-opacity));
}

.text-muted-foreground {
  --tw-text-opacity: 1;
  color: hsl(var(--muted-foreground) / var(--tw-text-opacity));
}

.text-primary {
  --tw-text-opacity: 1;
  color: hsl(var(--primary) / var(--tw-text-opacity));
}

.text-primary-foreground {
  --tw-text-opacity: 1;
  color: hsl(var(--primary-foreground) / var(--tw-text-opacity));
}

.text-red-500 {
  --tw-text-opacity: 1;
  color: rgb(239 68 68 / var(--tw-text-opacity));
}

.text-secondary-foreground {
  --tw-text-opacity: 1;
  color: hsl(var(--secondary-foreground) / var(--tw-text-opacity));
}

.underline {
  text-decoration-line: underline;
}

.underline-offset-4 {
  text-underline-offset: 4px;
}

.opacity-0 {
  opacity: 0;
}

.opacity-100 {
  opacity: 1;
}

.opacity-50 {
  opacity: 0.5;
}

.shadow-lg {
  --tw-shadow: 0 10px 15px -3px rgb(0 0 0 / 0.1), 0 4px 6px -4px rgb(0 0 0 / 0.1);
  --tw-shadow-colored: 0 10px 15px -3px var(--tw-shadow-color), 0 4px 6px -4px var(--tw-shadow-color);
  box-shadow: var(--tw-ring-offset-shadow, 0 0 #0000), var(--tw-ring-shadow, 0 0 #0000), var(--tw-shadow);
}

.shadow-md {
  --tw-shadow: 0 4px 6px -1px rgb(0 0 0 / 0.1), 0 2px 4px -2px rgb(0 0 0 / 0.1);
  --tw-shadow-colored: 0 4px 6px -1px var(--tw-shadow-color), 0 2px 4px -2px var(--tw-shadow-color);
  box-shadow: var(--tw-ring-offset-shadow, 0 0 #0000), var(--tw-ring-shadow, 0 0 #0000), var(--tw-shadow);
}

.shadow-sm {
  --tw-shadow: 0 1px 2px 0 rgb(0 0 0 / 0.05);
  --tw-shadow-colored: 0 1px 2px 0 var(--tw-shadow-color);
  box-shadow: var(--tw-ring-offset-shadow, 0 0 #0000), var(--tw-ring-shadow, 0 0 #0000), var(--tw-shadow);
}

.shadow-xl {
  --tw-shadow: 0 20px 25px -5px rgb(0 0 0 / 0.1), 0 8px 10px -6px rgb(0 0 0 / 0.1);
  --tw-shadow-colored: 0 20px 25px -5px var(--tw-shadow-color), 0 8px 10px -6px var(--tw-shadow-color);
  box-shadow: var(--tw-ring-offset-shadow, 0 0 #0000), var(--tw-ring-shadow, 0 0 #0000), var(--tw-shadow);
}

.outline {
  outline-style: solid;
}

.ring-1 {
  --tw-ring-offset-shadow: var(--tw-ring-inset) 0 0 0 var(--tw-ring-offset-width) var(--tw-ring-offset-color);
  --tw-ring-shadow: var(--tw-ring-inset) 0 0 0 calc(1px + var(--tw-ring-offset-width)) var(--tw-ring-color);
  box-shadow: var(--tw-ring-offset-shadow), var(--tw-ring-shadow), var(--tw-shadow, 0 0 #0000);
}

.ring-black {
  --tw-ring-opacity: 1;
  --tw-ring-color: rgb(0 0 0 / var(--tw-ring-opacity));
}

.ring-destructive {
  --tw-ring-opacity: 1;
  --tw-ring-color: hsl(var(--destructive) / var(--tw-ring-opacity));
}

.ring-opacity-5 {
  --tw-ring-opacity: 0.05;
}

.ring-offset-background {
  --tw-ring-offset-color: hsl(var(--background) / 1);
}

.blur {
  --tw-blur: blur(8px);
  filter: var(--tw-blur) var(--tw-brightness) var(--tw-contrast) var(--tw-grayscale) var(--tw-hue-rotate) var(--tw-invert) var(--tw-saturate) var(--tw-sepia) var(--tw-drop-shadow);
}

.filter {
  filter: var(--tw-blur) var(--tw-brightness) var(--tw-contrast) var(--tw-grayscale) var(--tw-hue-rotate) var(--tw-invert) var(--tw-saturate) var(--tw-sepia) var(--tw-drop-shadow);
}

.backdrop-blur-sm {
  --tw-backdrop-blur: blur(4px);
  -webkit-backdrop-filter: var(--tw-backdrop-blur) var(--tw-backdrop-brightness) var(--tw-backdrop-contrast) var(--tw-backdrop-grayscale) var(--tw-backdrop-hue-rotate) var(--tw-backdrop-invert) var(--tw-backdrop-opacity) var(--tw-backdrop-saturate) var(--tw-backdrop-sepia);
  backdrop-filter: var(--tw-backdrop-blur) var(--tw-backdrop-brightness) var(--tw-backdrop-contrast) var(--tw-backdrop-grayscale) var(--tw-backdrop-hue-rotate) var(--tw-backdrop-invert) var(--tw-backdrop-opacity) var(--tw-backdrop-saturate) var(--tw-backdrop-sepia);
}

.transition {
  transition-property: color, background-color, border-color, text-decoration-color, fill, stroke, opacity, box-shadow, transform, filter, -webkit-backdrop-filter;
  transition-property: color, background-color, border-color, text-decoration-color, fill, stroke, opacity, box-shadow, transform, filter, backdrop-filter;
  transition-property: color, background-color, border-color, text-decoration-color, fill, stroke, opacity, box-shadow, transform, filter, backdrop-filter, -webkit-backdrop-filter;
  transition-timing-function: cubic-bezier(0.4, 0, 0.2, 1);
  transition-duration: 150ms;
}

.transition-all {
  transition-property: all;
  transition-timing-function: cubic-bezier(0.4, 0, 0.2, 1);
  transition-duration: 150ms;
}

.transition-colors {
  transition-property: color, background-color, border-color, text-decoration-color, fill, stroke;
  transition-timing-function: cubic-bezier(0.4, 0, 0.2, 1);
  transition-duration: 150ms;
}

.transition-opacity {
  transition-property: opacity;
  transition-timing-function: cubic-bezier(0.4, 0, 0.2, 1);
  transition-duration: 150ms;
}

.duration-100 {
  transition-duration: 100ms;
}

.duration-200 {
  transition-duration: 200ms;
}

.duration-300 {
  transition-duration: 300ms;
}

.duration-75 {
  transition-duration: 75ms;
}

.ease-in {
  transition-timing-function: cubic-bezier(0.4, 0, 1, 1);
}

.ease-out {
  transition-timing-function: cubic-bezier(0, 0, 0.2, 1);
}

.\[start\:end\] {
  start: end;
}

.file\:border-0::file-selector-button {
  border-width: 0px;
}

.file\:bg-transparent::file-selector-button {
  background-color: transparent;
}

.file\:text-sm::file-selector-button {
  font-size: 0.875rem;
  line-height: 1.25rem;
}

.file\:font-medium::file-selector-button {
  font-weight: 500;
}

.file\:text-foreground::file-selector-button {
  --tw-text-opacity: 1;
  color: hsl(var(--foreground) / var(--tw-text-opacity));
}

.placeholder\:text-muted-foreground::-moz-placeholder {
  --tw-text-opacity: 1;
  color: hsl(var(--muted-foreground) / var(--tw-text-opacity));
}

.placeholder\:text-muted-foreground::placeholder {
  --tw-text-opacity: 1;
  color: hsl(var(--muted-foreground) / var(--tw-text-opacity));
}

.before\:absolute::before {
  content: var(--tw-content);
  position: absolute;
}

.before\:inset-0::before {
  content: var(--tw-content);
  inset: 0px;
}

.before\:left-1\/2::before {
  content: var(--tw-content);
  left: 50%;
}

.before\:top-1\/2::before {
  content: var(--tw-content);
  top: 50%;
}

.before\:h-1\.5::before {
  content: var(--tw-content);
  height: 0.375rem;
}

.before\:w-1\.5::before {
  content: var(--tw-content);
  width: 0.375rem;
}

.before\:-translate-x-1\/2::before {
  content: var(--tw-content);
  --tw-translate-x: -50%;
  transform: translate(var(--tw-translate-x), var(--tw-translate-y)) rotate(var(--tw-rotate)) skewX(var(--tw-skew-x)) skewY(var(--tw-skew-y)) scaleX(var(--tw-scale-x)) scaleY(var(--tw-scale-y));
}

.before\:-translate-y-1\/2::before {
  content: var(--tw-content);
  --tw-translate-y: -50%;
  transform: translate(var(--tw-translate-x), var(--tw-translate-y)) rotate(var(--tw-rotate)) skewX(var(--tw-skew-x)) skewY(var(--tw-skew-y)) scaleX(var(--tw-scale-x)) scaleY(var(--tw-scale-y));
}

.before\:rounded-full::before {
  content: var(--tw-content);
  border-radius: 9999px;
}

.before\:bg-background::before {
  content: var(--tw-content);
  --tw-bg-opacity: 1;
  background-color: hsl(var(--background) / var(--tw-bg-opacity));
}

.after\:absolute::after {
  content: var(--tw-content);
  position: absolute;
}

.after\:left-0\.5::after {
  content: var(--tw-content);
  left: 0.125rem;
}

.after\:top-0\.5::after {
  content: var(--tw-content);
  top: 0.125rem;
}

.after\:h-5::after {
  content: var(--tw-content);
  height: 1.25rem;
}

.after\:w-5::after {
  content: var(--tw-content);
  width: 1.25rem;
}

.after\:rounded-full::after {
  content: var(--tw-content);
  border-radius: 9999px;
}

.after\:bg-muted-foreground::after {
  content: var(--tw-content);
  --tw-bg-opacity: 1;
  background-color: hsl(var(--muted-foreground) / var(--tw-bg-opacity));
}

.after\:transition-all::after {
  content: var(--tw-content);
  transition-property: all;
  transition-timing-function: cubic-bezier(0.4, 0, 0.2, 1);
  transition-duration: 150ms;
}

.after\:content-\[\'\'\]::after {
  --tw-content: '';
  content: var(--tw-content);
}

.checked\:border-primary:checked {
  --tw-border-opacity: 1;
  border-color: hsl(var(--primary) / var(--tw-border-opacity));
}

.checked\:bg-primary:checked {
  --tw-bg-opacity: 1;
  background-color: hsl(var(--primary) / var(--tw-bg-opacity));
}

.checked\:before\:visible:checked::before {
  content: var(--tw-content);
  visibility: visible;
}

.checked\:before\:bg-primary:checked::before {
  content: var(--tw-content);
  --tw-bg-opacity: 1;
  background-color: hsl(var(--primary) / var(--tw-bg-opacity));
}

.hover\:bg-accent:hover {
  --tw-bg-opacity: 1;
  background-color: hsl(var(--accent) / var(--tw-bg-opacity));
}

.hover\:bg-blue-500:hover {
  --tw-bg-opacity: 1;
  background-color: rgb(59 130 246 / var(--tw-bg-opacity));
}

.hover\:bg-destructive\/90:hover {
  background-color: hsl(var(--destructive) / 0.9);
}

.hover\:bg-primary\/90:hover {
  background-color: hsl(var(--primary) / 0.9);
}

.hover\:bg-secondary\/80:hover {
  background-color: hsl(var(--secondary) / 0.8);
}

.hover\:text-accent-foreground:hover {
  --tw-text-opacity: 1;
  color: hsl(var(--accent-foreground) / var(--tw-text-opacity));
}

.hover\:text-foreground:hover {
  --tw-text-opacity: 1;
  color: hsl(var(--foreground) / var(--tw-text-opacity));
}

.hover\:underline:hover {
  text-decoration-line: underline;
}

.focus\:outline-none:focus {
  outline: 2px solid transparent;
  outline-offset: 2px;
}

.focus\:ring-2:focus {
  --tw-ring-offset-shadow: var(--tw-ring-inset) 0 0 0 var(--tw-ring-offset-width) var(--tw-ring-offset-color);
  --tw-ring-shadow: var(--tw-ring-inset) 0 0 0 calc(2px + var(--tw-ring-offset-width)) var(--tw-ring-color);
  box-shadow: var(--tw-ring-offset-shadow), var(--tw-ring-shadow), var(--tw-shadow, 0 0 #0000);
}

.focus\:ring-ring:focus {
  --tw-ring-opacity: 1;
  --tw-ring-color: hsl(var(--ring) / var(--tw-ring-opacity));
}

.focus\:ring-offset-2:focus {
  --tw-ring-offset-width: 2px;
}

.focus-visible\:outline-none:focus-visible {
  outline: 2px solid transparent;
  outline-offset: 2px;
}

.focus-visible\:ring-2:focus-visible {
  --tw-ring-offset-shadow: var(--tw-ring-inset) 0 0 0 var(--tw-ring-offset-width) var(--tw-ring-offset-color);
  --tw-ring-shadow: var(--tw-ring-inset) 0 0 0 calc(2px + var(--tw-ring-offset-width)) var(--tw-ring-color);
  box-shadow: var(--tw-ring-offset-shadow), var(--tw-ring-shadow), var(--tw-shadow, 0 0 #0000);
}

.focus-visible\:ring-ring:focus-visible {
  --tw-ring-opacity: 1;
  --tw-ring-color: hsl(var(--ring) / var(--tw-ring-opacity));
}

.focus-visible\:ring-offset-2:focus-visible {
  --tw-ring-offset-width: 2px;
}

.focus-visible\:ring-offset-background:focus-visible {
  --tw-ring-offset-color: hsl(var(--background) / 1);
}

.disabled\:pointer-events-none:disabled {
  pointer-events: none;
}

.disabled\:cursor-not-allowed:disabled {
  cursor: not-allowed;
}

.disabled\:opacity-50:disabled {
  opacity: 0.5;
}

.group:hover .group-hover\:block {
  display: block;
}

.peer:checked ~ .peer-checked\:bg-primary {
  --tw-bg-opacity: 1;
  background-color: hsl(var(--primary) / var(--tw-bg-opacity));
}

.peer:checked ~ .peer-checked\:opacity-100 {
  opacity: 1;
}

.peer:checked ~ .peer-checked\:opacity-100 {
  opacity: 1;
}

.peer:checked ~ .peer-checked\:after\:translate-x-\[16px\]::after {
  content: var(--tw-content);
  --tw-translate-x: 16px;
  transform: translate(var(--tw-translate-x), var(--tw-translate-y)) rotate(var(--tw-rotate)) skewX(var(--tw-skew-x)) skewY(var(--tw-skew-y)) scaleX(var(--tw-scale-x)) scaleY(var(--tw-scale-y));
}

.peer:checked ~ .peer-checked\:after\:bg-secondary::after {
  content: var(--tw-content);
  --tw-bg-opacity: 1;
  background-color: hsl(var(--secondary) / var(--tw-bg-opacity));
}

.peer:disabled ~ .peer-disabled\:pointer-events-none {
  pointer-events: none;
}

.peer:disabled ~ .peer-disabled\:cursor-not-allowed {
  cursor: not-allowed;
}

.peer:disabled ~ .peer-disabled\:opacity-50 {
  opacity: 0.5;
}

<<<<<<< HEAD
.peer:disabled ~ .peer-disabled\:opacity-70 {
  opacity: 0.7;
}

=======
>>>>>>> 14a5400b
@media (min-width: 640px) {
  .sm\:my-8 {
    margin-top: 2rem;
    margin-bottom: 2rem;
  }

  .sm\:flex {
    display: flex;
  }

  .sm\:h-1\/2 {
    height: 50%;
  }

  .sm\:flex-row-reverse {
    flex-direction: row-reverse;
  }

  .sm\:p-6 {
    padding: 1.5rem;
  }

  .sm\:px-6 {
    padding-left: 1.5rem;
    padding-right: 1.5rem;
  }

  .sm\:pb-4 {
    padding-bottom: 1rem;
  }
}

@media (min-width: 768px) {
  .md\:w-1\/2 {
    width: 50%;
  }
}

@media (min-width: 1024px) {
  .lg\:w-1\/3 {
    width: 33.333333%;
  }
}

.\[\&\:\:-moz-range-thumb\]\:h-4::-moz-range-thumb {
  height: 1rem;
}

.\[\&\:\:-moz-range-thumb\]\:w-4::-moz-range-thumb {
  width: 1rem;
}

.\[\&\:\:-moz-range-thumb\]\:rounded-full::-moz-range-thumb {
  border-radius: 9999px;
}

.\[\&\:\:-moz-range-thumb\]\:border-0::-moz-range-thumb {
  border-width: 0px;
}

.\[\&\:\:-moz-range-thumb\]\:bg-primary::-moz-range-thumb {
  --tw-bg-opacity: 1;
  background-color: hsl(var(--primary) / var(--tw-bg-opacity));
}

.\[\&\:\:-moz-range-thumb\]\:hover\:bg-primary\/90:hover::-moz-range-thumb {
  background-color: hsl(var(--primary) / 0.9);
}

.\[\&\:\:-webkit-slider-thumb\]\:h-4::-webkit-slider-thumb {
  height: 1rem;
}

.\[\&\:\:-webkit-slider-thumb\]\:w-4::-webkit-slider-thumb {
  width: 1rem;
}

.\[\&\:\:-webkit-slider-thumb\]\:appearance-none::-webkit-slider-thumb {
  -webkit-appearance: none;
          appearance: none;
}

.\[\&\:\:-webkit-slider-thumb\]\:rounded-full::-webkit-slider-thumb {
  border-radius: 9999px;
}

.\[\&\:\:-webkit-slider-thumb\]\:bg-primary::-webkit-slider-thumb {
  --tw-bg-opacity: 1;
  background-color: hsl(var(--primary) / var(--tw-bg-opacity));
}

.\[\&\:\:-webkit-slider-thumb\]\:hover\:bg-primary\/90:hover::-webkit-slider-thumb {
  background-color: hsl(var(--primary) / 0.9);
}

.\[\&\:has\(svg\)\]\:pl-11:has(svg) {
  padding-left: 2.75rem;
}

.\[\&\>svg\+div\]\:translate-y-\[-3px\]>svg+div {
  --tw-translate-y: -3px;
  transform: translate(var(--tw-translate-x), var(--tw-translate-y)) rotate(var(--tw-rotate)) skewX(var(--tw-skew-x)) skewY(var(--tw-skew-y)) scaleX(var(--tw-scale-x)) scaleY(var(--tw-scale-y));
}

.\[\&\>svg\]\:absolute>svg {
  position: absolute;
}

.\[\&\>svg\]\:left-4>svg {
  left: 1rem;
}

.\[\&\>svg\]\:top-4>svg {
  top: 1rem;
}

.\[\&\[aria-expanded\=true\]\>svg\]\:rotate-180[aria-expanded=true]>svg {
  --tw-rotate: 180deg;
  transform: translate(var(--tw-translate-x), var(--tw-translate-y)) rotate(var(--tw-rotate)) skewX(var(--tw-skew-x)) skewY(var(--tw-skew-y)) scaleX(var(--tw-scale-x)) scaleY(var(--tw-scale-y));
}

.\[\&_p\]\:leading-relaxed p {
  line-height: 1.625;
}<|MERGE_RESOLUTION|>--- conflicted
+++ resolved
@@ -637,6 +637,10 @@
   visibility: visible;
 }
 
+.invisible {
+  visibility: hidden;
+}
+
 .fixed {
   position: fixed;
 }
@@ -1721,6 +1725,22 @@
   outline-offset: 2px;
 }
 
+.focus\:outline:focus {
+  outline-style: solid;
+}
+
+.focus\:outline-2:focus {
+  outline-width: 2px;
+}
+
+.focus\:outline-offset-2:focus {
+  outline-offset: 2px;
+}
+
+.focus\:outline-ring:focus {
+  outline-color: hsl(var(--ring) / 1);
+}
+
 .focus\:ring-2:focus {
   --tw-ring-offset-shadow: var(--tw-ring-inset) 0 0 0 var(--tw-ring-offset-width) var(--tw-ring-offset-color);
   --tw-ring-shadow: var(--tw-ring-inset) 0 0 0 calc(2px + var(--tw-ring-offset-width)) var(--tw-ring-color);
@@ -1736,6 +1756,10 @@
   --tw-ring-offset-width: 2px;
 }
 
+.checked\:focus\:outline-primary:focus:checked {
+  outline-color: hsl(var(--primary) / 1);
+}
+
 .focus-visible\:outline-none:focus-visible {
   outline: 2px solid transparent;
   outline-offset: 2px;
@@ -1760,6 +1784,10 @@
   --tw-ring-offset-color: hsl(var(--background) / 1);
 }
 
+.active\:outline-offset-0:active {
+  outline-offset: 0px;
+}
+
 .disabled\:pointer-events-none:disabled {
   pointer-events: none;
 }
@@ -1776,6 +1804,10 @@
   display: block;
 }
 
+.peer:checked ~ .peer-checked\:visible {
+  visibility: visible;
+}
+
 .peer:checked ~ .peer-checked\:bg-primary {
   --tw-bg-opacity: 1;
   background-color: hsl(var(--primary) / var(--tw-bg-opacity));
@@ -1785,10 +1817,6 @@
   opacity: 1;
 }
 
-.peer:checked ~ .peer-checked\:opacity-100 {
-  opacity: 1;
-}
-
 .peer:checked ~ .peer-checked\:after\:translate-x-\[16px\]::after {
   content: var(--tw-content);
   --tw-translate-x: 16px;
@@ -1813,13 +1841,6 @@
   opacity: 0.5;
 }
 
-<<<<<<< HEAD
-.peer:disabled ~ .peer-disabled\:opacity-70 {
-  opacity: 0.7;
-}
-
-=======
->>>>>>> 14a5400b
 @media (min-width: 640px) {
   .sm\:my-8 {
     margin-top: 2rem;
